import numpy as np
import polars as pl
from cloudpickle import dumps, loads
from polars.datatypes.classes import (
    Boolean,
    DataType,
    Datetime,
    Duration,
    Float32,
    Float64,
    Int8,
    Int16,
    Int32,
    Int64,
    UInt8,
    UInt16,
    UInt32,
    UInt64,
)

_POLARS_DTYPE_TO_NUMPY_DTYPE = {
    Datetime: np.datetime64,
    Boolean: np.bool_,
    Float32: np.float32,
    Float64: np.float64,
    Int8: np.int8,
    Int16: np.int16,
    Int32: np.int32,
    Int64: np.int64,
    Duration: np.timedelta64,
    UInt8: np.uint8,
    UInt16: np.uint16,
    UInt32: np.uint32,
    UInt64: np.uint64,
}


<<<<<<< HEAD
def polars_dtype_to_numpy_dtype(polars_dtype: DataType, allow_sequence=True) -> np.dtype:
=======
def polars_dtype_to_numpy_dtype(polars_dtype: DataType, allow_sequence: bool = True) -> np.dtype:
>>>>>>> aa293452
    """Convert a polars dtype to a numpy dtype.

    Parameters
    ----------
    polars_dtype : DataType
        The polars dtype to convert.
    allow_sequence : bool, optional
        Whether to allow sequence types (List, Array). Default is True.

    Returns
    -------
    np.dtype
        The numpy dtype.
    """
    while isinstance(polars_dtype, pl.Array | pl.List):
        if not allow_sequence:
            raise ValueError(f"Sequence types are not allowed: {polars_dtype}. Set allow_sequence=True to allow.")
        polars_dtype = polars_dtype.inner

    try:
        return _POLARS_DTYPE_TO_NUMPY_DTYPE[polars_dtype]
    except KeyError as e:
        raise ValueError(
            f"Invalid polars dtype: {polars_dtype}. Expected one of {_POLARS_DTYPE_TO_NUMPY_DTYPE.keys()}"
        ) from e


def column_to_bytes(df: pl.DataFrame, column: str) -> pl.DataFrame:
    """
    Convert a column of a DataFrame to bytes.
    Used to serialize columns for multiprocessing.

    Parameters
    ----------
    df : pl.DataFrame
        The DataFrame to convert.
    column : str
        The column to convert.

    Returns
    -------
    pl.DataFrame
        The converted DataFrame.
    """
    return df.with_columns(pl.col(column).map_elements(dumps, return_dtype=pl.Binary))


def column_from_bytes(df: pl.DataFrame, column: str) -> pl.DataFrame:
    """
    Convert a column of a DataFrame from bytes.

    Parameters
    ----------
    df : pl.DataFrame
        The DataFrame to convert.
    column : str
        The column to convert.

    Returns
    -------
    pl.DataFrame
        The converted DataFrame.
    """
    return df.with_columns(pl.col(column).map_elements(loads, return_dtype=pl.Object))


def column_to_numpy(series: pl.Series) -> np.ndarray:
    """
    Helper function to convert a polars series to a numpy array.
    It handles the case where the series is a binary column.

    Parameters
    ----------
    series : pl.Series
        The series to convert.

    Returns
    -------
    np.ndarray
        The converted numpy array.
    """
    if series.dtype == pl.Binary:
        return np.asarray(series.to_list())
    else:
        return series.to_numpy()<|MERGE_RESOLUTION|>--- conflicted
+++ resolved
@@ -35,11 +35,7 @@
 }
 
 
-<<<<<<< HEAD
-def polars_dtype_to_numpy_dtype(polars_dtype: DataType, allow_sequence=True) -> np.dtype:
-=======
 def polars_dtype_to_numpy_dtype(polars_dtype: DataType, allow_sequence: bool = True) -> np.dtype:
->>>>>>> aa293452
     """Convert a polars dtype to a numpy dtype.
 
     Parameters
