import itertools
from collections.abc import Callable, Iterator, Sequence
from dataclasses import dataclass
from typing import TypeVar, overload

import numpy as np

from tracksdata.constants import DEFAULT_ATTR_KEYS
from tracksdata.graph._base_graph import BaseGraph
from tracksdata.graph.filters._base_filter import BaseFilter
from tracksdata.utils._logging import LOG


@dataclass
class Tile:
    """
    Tile of the graph.

    Parameters
    ----------
    graph_filter: BaseFilter
        The graph filter of the tile with overlap
    graph_filter_wo_overlap: BaseFilter
        The graph filter of the tile WITHOUT overlap
    slicing: tuple[slice, ...]
        The slicing of the tile with the overlap.
    slicing_wo_overlap : tuple[slice, ...]
        The slicing of the tile WITHOUT overlap.
    """

    graph_filter: BaseFilter
    graph_filter_wo_overlap: BaseFilter

    slicing: tuple[slice, ...]
    slicing_wo_overlap: tuple[slice, ...]


T = TypeVar("T")  # per tile return type
R = TypeVar("R")  # reduce return type
S = TypeVar("S", int, float)  # scalar type

MapFunc = Callable[[Tile], T]
ReduceFunc = Callable[[list[T]], R]


@dataclass
class TilingScheme:
    """
    Tiling scheme for the graph.
    Graph will be sliced with 'tile_shape' + 2 * 'overlap_shape' per axis.

    Parameters
    ----------
    tile_shape : tuple[S, ...]
        The shape of the tile.
    overlap_shape : tuple[S, ...]
        The overlap between tiles PER SIDE.
    attrs : list[str] | None, optional
        The attributes to include in the tile. If None, all attributes will be included.
        By default "t", "z", "y", "x" are included. If some columns are not present, they will be ignored.
    """

    tile_shape: tuple[S, ...]
    overlap_shape: tuple[S, ...]
    attrs: list[str] | None = None

    def __post_init__(self) -> None:
        if len(self.tile_shape) != len(self.overlap_shape):
            raise ValueError(
                "'TilingScheme.tile_shape' and 'TilingScheme.overlap_shape' must have the same length, "
                f"got {len(self.tile_shape)} and {len(self.overlap_shape)}"
            )

        if any(tile <= 0 for tile in self.tile_shape):
            raise ValueError(f"'TilingScheme.tile_shape' must be greater than 0, got {self.tile_shape}")

        if any(overlap < 0 for overlap in self.overlap_shape):
            raise ValueError(f"'TilingScheme.overlap_shape' must be non-negative, got {self.overlap_shape}")

        if self.attrs is not None:
            if len(self.attrs) != len(self.tile_shape):
                raise ValueError(
                    f"'TilingScheme.attrs' must have the same length as 'TilingScheme.tile_shape', "
                    f"got {len(self.attrs)} and {len(self.tile_shape)}"
                )


@overload
def apply_tiled(
    graph: BaseGraph,
    tiling_scheme: TilingScheme,
    func: MapFunc,
    *,
    agg_func: None,
) -> Iterator[T]: ...


@overload
def apply_tiled(
    graph: BaseGraph,
    tiling_scheme: TilingScheme,
    func: MapFunc,
    *,
    agg_func: ReduceFunc,
) -> R: ...


def _get_tiles_corner(
    start: Sequence[S],
    end: Sequence[S],
    tiling_scheme: TilingScheme,
) -> list[tuple[S, ...]]:
    """
    Get the corner of the tiles.

    Parameters
    ----------
    start : Sequence[S]
        The start of the graph.
    end : Sequence[S]
        The end of the graph.
    tiling_scheme : TilingScheme
        The tiling scheme to use.

    Returns
    -------
    list[tuple[S, ...]]
        The corner of the tiles.
    """
    tiles_corner = list(
        itertools.product(
            *[
                np.arange(s, e, t).tolist() if s != e else [s]
                for s, e, t in zip(start, end, tiling_scheme.tile_shape, strict=True)
            ]
        )
    )

    LOG.info("Created %s tiles", len(tiles_corner))
    return tiles_corner


def _yield_apply_tiled(
    graph: BaseGraph,
    tiling_scheme: TilingScheme,
    func: MapFunc,
) -> Iterator[T] | R:
    """
    See `apply_tiled` for more details.
    """
    # if agg_func is provided, we need to reduce the results
    if tiling_scheme.attrs is None:
        # default attrs
        attr_keys = [DEFAULT_ATTR_KEYS.T, "z", "y", "x"]
        attr_keys = [a for a in attr_keys if a in graph.node_attr_keys]
    else:
        attr_keys = tiling_scheme.attrs

    spatial_filter = graph.spatial_filter(attr_keys)
    nodes_df = graph.node_attrs(attr_keys=attr_keys)

    start = nodes_df.min().transpose().to_series().to_list()
    end = nodes_df.max().transpose().to_series().to_list()

    LOG.info("Tiling start %s", start)
    LOG.info("Tiling end %s", end)

    tiles_corner = _get_tiles_corner(start, end, tiling_scheme)

    no_overlap = all(o == 0 for o in tiling_scheme.overlap_shape)

    eps = 1e-4
    for corner in tiles_corner:
        # corner considers the overlap, so right needs to be shifted by 2 * o
        # np.nextafter is used to convert inclusive to exclusive ranges.
        # it varies with the scale due to numerical precision of spatial-graph rtree queries
        slicing_without_overlap = tuple(
<<<<<<< HEAD
            slice(c, np.nextafter(c + t, -np.inf, dtype=np.float32))
            for c, t in zip(corner, tiling_scheme.tile_shape, strict=True)
=======
            slice(c, c + t - eps * t) for c, t in zip(corner, tiling_scheme.tile_shape, strict=True)
>>>>>>> 8b5c14bb
        )
        graph_filter_without_overlap = spatial_filter[slicing_without_overlap]

        if no_overlap:
            slicing = slicing_without_overlap
            graph_filter = graph_filter_without_overlap
        else:
            slicing = tuple(
                slice(s.start - o, np.nextafter(s.stop + o, -np.inf, dtype=np.float32))
                for s, o in zip(slicing_without_overlap, tiling_scheme.overlap_shape, strict=True)
            )
            graph_filter = spatial_filter[slicing]

        LOG.info("Tiling with corner %s", corner)
        LOG.info("Slicing without overlap %s", slicing_without_overlap)
        LOG.info("Slicing %s", slicing)

        yield func(
            Tile(
                graph_filter=graph_filter,
                graph_filter_wo_overlap=graph_filter_without_overlap,
                slicing=slicing,
                slicing_wo_overlap=slicing_without_overlap,
            )
        )


def apply_tiled(
    graph: BaseGraph,
    tiling_scheme: TilingScheme,
    func: MapFunc,
    *,
    agg_func: ReduceFunc | None = None,
) -> Iterator[T] | R:
    """
    Apply a function to a graph tiled by the tiling scheme.
    Graph will be sliced with 'tile_shape' + 2 * 'overlap_shape' per axis.

    Parameters
    ----------
    graph : BaseGraph
        The graph to apply the function to.
    tiling_scheme : TilingScheme
        The tiling scheme to use.
    func : MapFunc
        The function to apply to each tile.
        It takes two arguments:
        - filtered_graph_with_overlap: the subgraph inside the tile with the overlap
        - filtered_graph: the subgraph inside the tile without the overlap
        If all overlaps are 0, filtered_graph_with_overlap == filtered_graph with minimal overhead.

    agg_func : ReduceFunc | None, optional
        The function to reduce the results of the function. If None, the results will be yielded.

    Returns
    -------
    Iterator[T] | R
        The results of the function. If agg_func is provided, the results will be reduced.
        Otherwise, the results will be yielded.
    """
    # this needs to be a separate function because python behave weirdly
    # with functions with both yield and return statements
    res_generator = _yield_apply_tiled(
        graph=graph,
        tiling_scheme=tiling_scheme,
        func=func,
    )

    # if agg_func is provided, we need to reduce the results
    if agg_func is not None:
        return agg_func(res_generator)

    return res_generator<|MERGE_RESOLUTION|>--- conflicted
+++ resolved
@@ -175,12 +175,8 @@
         # np.nextafter is used to convert inclusive to exclusive ranges.
         # it varies with the scale due to numerical precision of spatial-graph rtree queries
         slicing_without_overlap = tuple(
-<<<<<<< HEAD
             slice(c, np.nextafter(c + t, -np.inf, dtype=np.float32))
             for c, t in zip(corner, tiling_scheme.tile_shape, strict=True)
-=======
-            slice(c, c + t - eps * t) for c, t in zip(corner, tiling_scheme.tile_shape, strict=True)
->>>>>>> 8b5c14bb
         )
         graph_filter_without_overlap = spatial_filter[slicing_without_overlap]
 
