from pathlib import Path

import numpy as np
import polars as pl
import pytest
import rustworkx as rx
from zarr.storage import MemoryStore

from tracksdata.attrs import EdgeAttr, NodeAttr
from tracksdata.constants import DEFAULT_ATTR_KEYS
from tracksdata.graph import RustWorkXGraph, SQLGraph
from tracksdata.graph._base_graph import BaseGraph
from tracksdata.io._numpy_array import from_array
from tracksdata.nodes._mask import Mask


def test_already_existing_keys(graph_backend: BaseGraph) -> None:
    """Test that adding already existing keys raises an error."""
    graph_backend.add_node_attr_key("x", None)

    with pytest.raises(ValueError):
        graph_backend.add_node_attr_key("x", None)

    with pytest.raises(ValueError):
        # missing x
        graph_backend.add_node(attrs={"t": 0})


def testing_empty_graph(graph_backend: BaseGraph) -> None:
    """Test that the graph is empty."""
    assert graph_backend.num_nodes == 0
    assert graph_backend.num_edges == 0

    assert graph_backend.node_attrs().is_empty()
    assert graph_backend.edge_attrs().is_empty()


def test_node_validation(graph_backend: BaseGraph) -> None:
    """Test node validation."""
    # 't' key must exist by default
    graph_backend.add_node({"t": 1})

    with pytest.raises(ValueError):
        graph_backend.add_node({"t": 0, "x": 1.0})


def test_edge_validation(graph_backend: BaseGraph) -> None:
    """Test edge validation."""
    with pytest.raises((ValueError, KeyError)):
        graph_backend.add_edge(0, 1, {"weight": 0.5})


def test_add_node(graph_backend: BaseGraph) -> None:
    """Test adding nodes with various attributes."""

    for key in ["x", "y"]:
        graph_backend.add_node_attr_key(key, 0.0)

    node_id = graph_backend.add_node({"t": 0, "x": 1.0, "y": 2.0})
    assert isinstance(node_id, int)

    # Check node attributes
    df = graph_backend.filter(node_ids=[node_id]).node_attrs()
    assert df["t"].to_list() == [0]
    assert df["x"].to_list() == [1.0]
    assert df["y"].to_list() == [2.0]

    # checking if it's sorted
    assert graph_backend.node_attrs(attr_keys=["t", "x", "y"]).columns == ["t", "x", "y"]
    assert graph_backend.node_attrs(attr_keys=["x", "y", "t"]).columns == ["x", "y", "t"]
    assert graph_backend.node_attrs(attr_keys=["y", "t", "x"]).columns == ["y", "t", "x"]


def test_add_edge(graph_backend: BaseGraph) -> None:
    """Test adding edges with attributes."""
    # Add node attribute key
    graph_backend.add_node_attr_key("x", None)

    # Add two nodes first
    node1 = graph_backend.add_node({"t": 0, "x": 1.0})
    node2 = graph_backend.add_node({"t": 1, "x": 2.0})
    node3 = graph_backend.add_node({"t": 2, "x": 1.0})

    # Add edge attribute key
    graph_backend.add_edge_attr_key("weight", 0.0)

    # Add edge
    edge_id = graph_backend.add_edge(node1, node2, attrs={"weight": 0.5})
    assert isinstance(edge_id, int)

    # Check edge attributes
    df = graph_backend.edge_attrs()
    assert df[DEFAULT_ATTR_KEYS.EDGE_SOURCE].to_list() == [node1]
    assert df[DEFAULT_ATTR_KEYS.EDGE_TARGET].to_list() == [node2]
    assert df["weight"].to_list() == [0.5]

    # testing adding new add attribute
    graph_backend.add_edge_attr_key("new_attribute", 0.0)
    edge_id = graph_backend.add_edge(node2, node3, attrs={"new_attribute": 1.0, "weight": 0.1})
    assert isinstance(edge_id, int)

    df = graph_backend.edge_attrs()
    assert df["new_attribute"].to_list() == [0.0, 1.0]
    assert df["weight"].to_list() == [0.5, 0.1]


def test_node_ids(graph_backend: BaseGraph) -> None:
    """Test retrieving node IDs."""
    graph_backend.add_node({"t": 0})
    graph_backend.add_node({"t": 1})

    assert len(graph_backend.node_ids()) == 2


def test_filter_nodes_by_attribute(graph_backend: BaseGraph) -> None:
    """Test filtering nodes by attributes."""
    graph_backend.add_node_attr_key("label", None)

    node1 = graph_backend.add_node({"t": 0, "label": "A"})
    node2 = graph_backend.add_node({"t": 0, "label": "B"})
    node3 = graph_backend.add_node({"t": 1, "label": "A"})

    # Filter by time
    nodes = graph_backend.filter(NodeAttr("t") == 0).node_ids()
    assert set(nodes) == {node1, node2}

    # Filter by label
    nodes = graph_backend.filter(NodeAttr("label") == "A").node_ids()
    assert set(nodes) == {node1, node3}

    # Filter by t and label using multiple conditions
    nodes = graph_backend.filter(NodeAttr("t") == 1, NodeAttr("label") == "A").node_ids()
    assert set(nodes) == {node3}

    # Test with inequality
    nodes = graph_backend.filter(NodeAttr("t") > 0).node_ids()
    assert set(nodes) == {node3}

    # Test with multiple conditions using *args for AND
    nodes = graph_backend.filter(NodeAttr("t") == 0, NodeAttr("label") == "A").node_ids()
    assert set(nodes) == {node1}


def test_time_points(graph_backend: BaseGraph) -> None:
    """Test retrieving time points."""
    graph_backend.add_node({"t": 0})
    graph_backend.add_node({"t": 2})
    graph_backend.add_node({"t": 1})

    assert set(graph_backend.time_points()) == {0, 1, 2}


def test_node_attrs(graph_backend: BaseGraph) -> None:
    """Test retrieving node attributes."""
    graph_backend.add_node_attr_key("x", 0.0)
    graph_backend.add_node_attr_key("coordinates", np.array([0.0, 0.0]))

    node1 = graph_backend.add_node({"t": 0, "x": 1.0, "coordinates": np.array([10.0, 20.0])})
    node2 = graph_backend.add_node({"t": 1, "x": 2.0, "coordinates": np.array([30.0, 40.0])})

    df = graph_backend.filter(node_ids=[node1, node2]).node_attrs(attr_keys=["x"])
    assert isinstance(df, pl.DataFrame)
    assert df["x"].to_list() == [1.0, 2.0]

    # Test unpack functionality
    df_unpacked = graph_backend.filter(node_ids=[node1, node2]).node_attrs(attr_keys=["coordinates"], unpack=True)
    if "coordinates_0" in df_unpacked.columns:
        assert df_unpacked["coordinates_0"].to_list() == [10.0, 30.0]
        assert df_unpacked["coordinates_1"].to_list() == [20.0, 40.0]


def test_edge_attrs(graph_backend: BaseGraph) -> None:
    """Test retrieving edge attributes."""
    node1 = graph_backend.add_node({"t": 0})
    node2 = graph_backend.add_node({"t": 1})

    graph_backend.add_edge_attr_key("weight", 0.0)
    graph_backend.add_edge_attr_key("vector", np.array([0.0, 0.0]))

    graph_backend.add_edge(node1, node2, attrs={"weight": 0.5, "vector": np.array([1.0, 2.0])})

    df = graph_backend.edge_attrs(attr_keys=["weight"])
    assert isinstance(df, pl.DataFrame)
    assert df["weight"].to_list() == [0.5]

    # Test unpack functionality
    df_unpacked = graph_backend.edge_attrs(attr_keys=["vector"], unpack=True)
    if "vector_0" in df_unpacked.columns:
        assert df_unpacked["vector_0"].to_list() == [1.0]
        assert df_unpacked["vector_1"].to_list() == [2.0]


def test_edge_attrs_subgraph_edge_ids(graph_backend: BaseGraph) -> None:
    """Test that edge_attrs preserves original edge IDs when using node_ids parameter."""
    # Add edge attribute key
    graph_backend.add_edge_attr_key("weight", 0.0)

    # Create nodes
    node1 = graph_backend.add_node({"t": 0})
    node2 = graph_backend.add_node({"t": 1})
    node3 = graph_backend.add_node({"t": 2})
    node4 = graph_backend.add_node({"t": 3})

    print(f"Created nodes: {node1=}, {node2=}, {node3=}, {node4=}")

    # Create edges
    edge1 = graph_backend.add_edge(node1, node2, attrs={"weight": 0.1})
    edge2 = graph_backend.add_edge(node2, node3, attrs={"weight": 0.2})
    edge3 = graph_backend.add_edge(node3, node4, attrs={"weight": 0.3})
    edge4 = graph_backend.add_edge(node1, node3, attrs={"weight": 0.4})

    print(f"Created edges: {edge1=}, {edge2=}, {edge3=}, {edge4=}")

    # Get all edge attributes(full graph)
    df_full = graph_backend.edge_attrs()
    print(f"Full graph edges: {df_full}")

    full_edge_ids = df_full[DEFAULT_ATTR_KEYS.EDGE_ID].to_list()
    full_sources = df_full[DEFAULT_ATTR_KEYS.EDGE_SOURCE].to_list()
    full_targets = df_full[DEFAULT_ATTR_KEYS.EDGE_TARGET].to_list()

    print("Full graph edge details:")
    for eid, src, tgt in zip(full_edge_ids, full_sources, full_targets, strict=False):
        print(f"  Edge {eid}: {src} -> {tgt}")

    # Get edge attributesfor a subset of nodes [node1, node2, node3]
    # This should include:
    # - edge1: node1 -> node2
    # - edge2: node2 -> node3
    # - edge4: node1 -> node3
    # But NOT edge3: node3 -> node4 (since node4 is not in the subset)
    df_subset = graph_backend.filter(node_ids=[node1, node2, node3]).edge_attrs()
    print(f"Subset graph edges: {df_subset}")

    subset_edge_ids = df_subset[DEFAULT_ATTR_KEYS.EDGE_ID].to_list()
    subset_sources = df_subset[DEFAULT_ATTR_KEYS.EDGE_SOURCE].to_list()
    subset_targets = df_subset[DEFAULT_ATTR_KEYS.EDGE_TARGET].to_list()

    print("Subset graph edge details:")
    for eid, src, tgt in zip(subset_edge_ids, subset_sources, subset_targets, strict=False):
        print(f"  Edge {eid}: {src} -> {tgt}")

    # The edge IDs should preserve the original edge IDs
    # and only include edges between the specified nodes
    expected_subset_edge_ids = {edge1, edge2, edge4}
    actual_subset_edge_ids = set(subset_edge_ids)

    # This will demonstrate the bug
    msg = f"Expected {expected_subset_edge_ids}, got {actual_subset_edge_ids}"
    assert expected_subset_edge_ids == actual_subset_edge_ids, msg


def test_subgraph_with_node_and_edge_attr_filters(graph_backend: BaseGraph) -> None:
    """Test subgraph with node and edge attribute filters."""
    graph_backend.add_node_attr_key("x", 0.0)
    graph_backend.add_edge_attr_key("weight", 0.0)

    node1 = graph_backend.add_node({"t": 0, "x": 1.0})
    node2 = graph_backend.add_node({"t": 1, "x": 2.0})
    node3 = graph_backend.add_node({"t": 2, "x": 1.0})
    node4 = graph_backend.add_node({"t": 3, "x": 3.0})
    node5 = graph_backend.add_node({"t": 4, "x": 0.5})

    graph_backend.add_edge(node1, node3, attrs={"weight": 0.8})
    edge2 = graph_backend.add_edge(node3, node5, attrs={"weight": 0.2})
    graph_backend.add_edge(node2, node4, attrs={"weight": 0.0})

    subgraph = graph_backend.filter(
        NodeAttr("x") <= 1.0,
        EdgeAttr("weight") < 0.5,
    ).subgraph()

    assert subgraph.num_nodes == 3
    assert subgraph.num_edges == 1

    subgraph_node_ids = subgraph.node_ids()
    assert set(subgraph_node_ids) == {node1, node3, node5}

    subgraph_edge_ids = subgraph.edge_ids()
    assert set(subgraph_edge_ids) == {edge2}


def test_subgraph_with_node_ids_and_filters(graph_backend: BaseGraph) -> None:
    """Test subgraph with node IDs and filters."""
    graph_backend.add_node_attr_key("x", None)
    graph_backend.add_edge_attr_key("weight", 0.0)

    node0 = graph_backend.add_node({"t": 0, "x": 1.0})
    node1 = graph_backend.add_node({"t": 1, "x": 2.0})
    node2 = graph_backend.add_node({"t": 2, "x": 1.0})
    node3 = graph_backend.add_node({"t": 3, "x": 3.0})
    node4 = graph_backend.add_node({"t": 4, "x": 0.5})

    graph_backend.add_edge(node0, node2, attrs={"weight": 0.8})
    graph_backend.add_edge(node2, node4, attrs={"weight": 0.2})
    graph_backend.add_edge(node1, node3, attrs={"weight": 0.0})

    g_filter = graph_backend.filter(
        NodeAttr("x") <= 1.0,
        EdgeAttr("weight") < 0.5,
        node_ids=[node0, node2],
    )
    node_ids = g_filter.node_ids()
    assert set(node_ids) == {node0, node2}

    subgraph = g_filter.subgraph()

    assert subgraph.num_nodes == 2
    assert subgraph.num_edges == 0

    subgraph_node_ids = subgraph.node_ids()
    assert set(subgraph_node_ids) == {node0, node2}

    subgraph_edge_ids = subgraph.edge_ids()
    assert len(subgraph_edge_ids) == 0


def test_add_node_attr_key(graph_backend: BaseGraph) -> None:
    """Test adding new node attribute keys."""
    node = graph_backend.add_node({"t": 0})
    graph_backend.add_node_attr_key("new_attribute", 42)

    df = graph_backend.filter(node_ids=[node]).node_attrs(attr_keys=["new_attribute"])
    assert df["new_attribute"].to_list() == [42]


def test_add_edge_attr_key(graph_backend: BaseGraph) -> None:
    """Test adding new edge attribute keys."""
    node1 = graph_backend.add_node({"t": 0})
    node2 = graph_backend.add_node({"t": 1})

    graph_backend.add_edge_attr_key("new_attribute", 42)
    graph_backend.add_edge(node1, node2, attrs={"new_attribute": 42})

    df = graph_backend.edge_attrs(attr_keys=["new_attribute"])
    assert df["new_attribute"].to_list() == [42]


def test_update_node_attrs(graph_backend: BaseGraph) -> None:
    """Test updating node attributes."""
    graph_backend.add_node_attr_key("x", 0.0)

    node_1 = graph_backend.add_node({"t": 0, "x": 1.0})
    node_2 = graph_backend.add_node({"t": 0, "x": 2.0})

    graph_backend.update_node_attrs(node_ids=[node_1], attrs={"x": 3.0})

    df = graph_backend.filter(node_ids=[node_1, node_2]).node_attrs(attr_keys=["x"])
    assert df["x"].to_list() == [3.0, 2.0]

    # inverted access on purpose
    graph_backend.update_node_attrs(node_ids=[node_2, node_1], attrs={"x": [5.0, 6.0]})

    df = graph_backend.filter(node_ids=[node_1, node_2]).node_attrs(attr_keys=["x"])
    assert df["x"].to_list() == [6.0, 5.0]

    # wrong length
    with pytest.raises(ValueError):
        graph_backend.update_node_attrs(node_ids=[node_1, node_2], attrs={"x": [1.0]})


def test_update_edge_attrs(graph_backend: BaseGraph) -> None:
    """Test updating edge attributes."""
    node1 = graph_backend.add_node({"t": 0})
    node2 = graph_backend.add_node({"t": 1})

    graph_backend.add_edge_attr_key("weight", 0.0)
    edge_id = graph_backend.add_edge(node1, node2, attrs={"weight": 0.5})

    graph_backend.update_edge_attrs(edge_ids=[edge_id], attrs={"weight": 1.0})
    df = graph_backend.filter(node_ids=[node1, node2]).edge_attrs(attr_keys=["weight"])
    assert df["weight"].to_list() == [1.0]

    # wrong length
    with pytest.raises(ValueError):
        graph_backend.update_edge_attrs(edge_ids=[edge_id], attrs={"weight": [1.0, 2.0]})


def test_num_edges(graph_backend: BaseGraph) -> None:
    """Test counting edges."""
    node1 = graph_backend.add_node({"t": 0})
    node2 = graph_backend.add_node({"t": 1})

    graph_backend.add_edge_attr_key("weight", 0.0)
    graph_backend.add_edge(node1, node2, attrs={"weight": 0.5})

    assert graph_backend.num_edges == 1


def test_num_nodes(graph_backend: BaseGraph) -> None:
    """Test counting nodes."""
    graph_backend.add_node({"t": 0})
    graph_backend.add_node({"t": 1})

    assert graph_backend.num_nodes == 2


def test_edge_attrs_include_targets(graph_backend: BaseGraph) -> None:
    """Test the inclusive flag behavior in edge_attrs method."""
    # Add edge attribute key
    graph_backend.add_edge_attr_key("weight", 0.0)

    # Create a graph with 4 nodes
    # Graph structure:
    #   node0 -> node1 -> node2 -> node3
    #        \             ^
    #         -> node3  ----+
    node0 = graph_backend.add_node({"t": 0})
    node1 = graph_backend.add_node({"t": 1})
    node2 = graph_backend.add_node({"t": 2})
    node3 = graph_backend.add_node({"t": 3})

    print(f"Created nodes: {node0=}, {node1=}, {node2=}, {node3=}")

    # Create edges with different weights for easy identification
    edge0 = graph_backend.add_edge(node0, node1, attrs={"weight": 0.1})  # node0 -> node1
    edge1 = graph_backend.add_edge(node1, node2, attrs={"weight": 0.2})  # node1 -> node2
    edge2 = graph_backend.add_edge(node2, node3, attrs={"weight": 0.3})  # node2 -> node3
    edge3 = graph_backend.add_edge(node3, node0, attrs={"weight": 0.4})  # node3 -> node0

    print(f"Created edges: {edge0=}, {edge1=}, {edge2=}, {edge3=}")

    # Get all edges for reference
    df_all = graph_backend.edge_attrs()
    print(f"All edges:\n{df_all}")

    # Test with include_targets=False (default)
    # When selecting [node1, node2, node3], should only include edges between these nodes:
    # - edge0: node0 -> node1 ✗ (node0 not in selection)
    # - edge1: node1 -> node2 ✓
    # - edge2: node2 -> node3 ✓
    # - edge3: node3 -> node0 ✗ (node0 not in selection)
    df_exclusive = graph_backend.filter(node_ids=[node1, node2, node3], include_targets=False).edge_attrs()
    print(f"Exclusive edges (include_targets=False):\n{df_exclusive}")
    exclusive_edge_ids = set(df_exclusive[DEFAULT_ATTR_KEYS.EDGE_ID].to_list())
    expected_exclusive = {edge1, edge2}

    print(f"Expected exclusive edge IDs: {expected_exclusive}")
    print(f"Actual exclusive edge IDs: {exclusive_edge_ids}")

    msg = f"include_targets=False: Expected {expected_exclusive}, got {exclusive_edge_ids}"
    assert exclusive_edge_ids == expected_exclusive, msg

    # Verify the weights match expected edges
    exclusive_weights = df_exclusive["weight"].to_list()
    expected_weights = [0.2, 0.3]  # weights for edge1, edge2
    assert sorted(exclusive_weights) == sorted(expected_weights)

    # Test with include_targets=True
    # When selecting [node2, node3], should include edges to neighbors:
    # - edge0: node0 -> node1 ✗ (node0 not in selection)
    # - edge1: node1 -> node2 ✗ (node1 not in selection)
    # - edge2: node2 -> node3 ✓
    # - edge3: node3 -> node0 ✓
    df_inclusive = graph_backend.filter(node_ids=[node2, node3], include_targets=True).edge_attrs()
    print(f"Inclusive edges (include_targets=True):\n{df_inclusive}")
    inclusive_edge_ids = set(df_inclusive[DEFAULT_ATTR_KEYS.EDGE_ID].to_list())
    expected_inclusive = {edge2, edge3}

    print(f"Expected inclusive edge IDs: {expected_inclusive}")
    print(f"Actual inclusive edge IDs: {inclusive_edge_ids}")

    msg = f"include_targets=True: Expected {expected_inclusive}, got {inclusive_edge_ids}"
    assert inclusive_edge_ids == expected_inclusive, msg

    # Verify all weights are included
    inclusive_weights = df_inclusive["weight"].to_list()
    expected_all_weights = [0.3, 0.4]  # weights for all edges
    assert sorted(inclusive_weights) == sorted(expected_all_weights)

    # Test edge case: selecting only one node with include_targets=True
    # When selecting [node1], with include_targets=True should include edges to neighbors:
    # - edge0: node0 -> node1 ✗ (node1 not in selection)
    # - edge1: node1 -> node2 ✓
    # - edge2: node2 -> node3 ✗ (node1 not in selection)
    # - edge3: node3 -> node0 ✗ (node1 not in selection)
    df_single_inclusive = graph_backend.filter(node_ids=[node1], include_targets=True).edge_attrs()
    print(f"Single node inclusive edges: {df_single_inclusive}")
    single_inclusive_edge_ids = set(df_single_inclusive[DEFAULT_ATTR_KEYS.EDGE_ID].to_list())
    expected_single_inclusive = {edge1}

    msg = f"Single node include_targets=True: Expected {expected_single_inclusive}, got {single_inclusive_edge_ids}"
    assert single_inclusive_edge_ids == expected_single_inclusive, msg

    # Test edge case: selecting only one node with include_targets=False
    # When selecting [node1], with include_targets=False should include no edges
    # (since there are no edges strictly between just node1)
    df_single_exclusive = graph_backend.filter(node_ids=[node1], include_targets=False).edge_attrs()
    print(f"Single node exclusive edges: {df_single_exclusive}")
    single_exclusive_edge_ids = set(df_single_exclusive[DEFAULT_ATTR_KEYS.EDGE_ID].to_list())
    expected_single_exclusive = set()  # No edges strictly within [node1]

    msg = f"Single node include_targets=False: Expected {expected_single_exclusive}, got {single_exclusive_edge_ids}"
    assert single_exclusive_edge_ids == expected_single_exclusive, msg


def test_from_ctc(
    ctc_data_dir: Path,
    graph_backend: BaseGraph,
) -> None:
    # ctc data comes from
    # https://data.celltrackingchallenge.net/training-datasets/Fluo-C2DL-Huh7.zip

    if isinstance(graph_backend, SQLGraph):
        kwargs = {"drivername": "sqlite", "database": ":memory:", "overwrite": True}
    else:
        kwargs = {}

    graph = graph_backend.__class__.from_ctc(ctc_data_dir / "02_GT/TRA", **kwargs)

    assert graph.num_nodes > 0
    assert graph.num_edges > 0


def test_sucessors_and_degree(graph_backend: BaseGraph) -> None:
    """Test getting successors of nodes."""
    # Add attribute keys
    graph_backend.add_node_attr_key("x", 0.0)
    graph_backend.add_node_attr_key("y", 0.0)
    graph_backend.add_edge_attr_key("weight", 0.0)

    # Create a simple graph structure: node0 -> node1 -> node2
    #                                      \-> node3
    node0 = graph_backend.add_node({"t": 0, "x": 0.0, "y": 0.0})
    node1 = graph_backend.add_node({"t": 1, "x": 1.0, "y": 1.0})
    node2 = graph_backend.add_node({"t": 2, "x": 2.0, "y": 2.0})
    node3 = graph_backend.add_node({"t": 2, "x": 3.0, "y": 3.0})

    # Add edges
    graph_backend.add_edge(node0, node1, {"weight": 0.5})  # node0 -> node1
    graph_backend.add_edge(node0, node3, {"weight": 0.7})  # node0 -> node3
    graph_backend.add_edge(node1, node2, {"weight": 0.3})  # node1 -> node2

    # Test successors of node0 (should return node1 and node3)
    successors_df = graph_backend.successors(node0)
    assert isinstance(successors_df, pl.DataFrame)
    assert len(successors_df) == 2  # node0 has 2 successors
    assert graph_backend.out_degree(node0) == 2

    # Check that we get the correct target nodes (order doesn't matter)
    successor_nodes = set(successors_df[DEFAULT_ATTR_KEYS.NODE_ID].to_list())
    assert successor_nodes == {node1, node3}

    # Test successors of node1 (should return node2)
    successors_df = graph_backend.successors(node1)
    assert isinstance(successors_df, pl.DataFrame)
    assert len(successors_df) == 1  # node1 has 1 successor
    assert successors_df[DEFAULT_ATTR_KEYS.NODE_ID].to_list()[0] == node2
    assert graph_backend.out_degree(node1) == 1

    # Test successors of node2 (should return empty - no successors)
    successors_df = graph_backend.successors(node2)
    assert isinstance(successors_df, pl.DataFrame)
    assert len(successors_df) == 0  # node2 has no successors
    assert graph_backend.out_degree(node2) == 0

    # Test with multiple nodes
    successors_dict = graph_backend.successors([node0, node1, node2])
    assert isinstance(successors_dict, dict)
    assert len(successors_dict) == 3

    # testing query all
    assert graph_backend.out_degree() == [2, 1, 0, 0]

    # testing different ordering
    assert graph_backend.out_degree([node0, node1, node2]) == [2, 1, 0]
    assert graph_backend.out_degree([node1, node2, node0]) == [1, 0, 2]

    # Check node0's successors
    assert len(successors_dict[node0]) == 2
    # Check node1's successors
    assert len(successors_dict[node1]) == 1
    # Check node2's successors (empty)
    assert len(successors_dict[node2]) == 0


def test_predecessors_and_degree(graph_backend: BaseGraph) -> None:
    """Test getting predecessors of nodes."""
    # Add attribute keys
    graph_backend.add_node_attr_key("x", 0.0)
    graph_backend.add_node_attr_key("y", 0.0)
    graph_backend.add_edge_attr_key("weight", 0.0)

    # Create a simple graph structure: node0 -> node1 -> node2
    #                                      \-> node3
    node0 = graph_backend.add_node({"t": 0, "x": 0.0, "y": 0.0})
    node1 = graph_backend.add_node({"t": 1, "x": 1.0, "y": 1.0})
    node2 = graph_backend.add_node({"t": 2, "x": 2.0, "y": 2.0})
    node3 = graph_backend.add_node({"t": 2, "x": 3.0, "y": 3.0})

    # Add edges
    graph_backend.add_edge(node0, node1, {"weight": 0.5})  # node0 -> node1
    graph_backend.add_edge(node0, node3, {"weight": 0.7})  # node0 -> node3
    graph_backend.add_edge(node1, node2, {"weight": 0.3})  # node1 -> node2

    # Test predecessors of node0 (should return empty - no predecessors)
    predecessors_df = graph_backend.predecessors(node0)
    assert isinstance(predecessors_df, pl.DataFrame)
    assert len(predecessors_df) == 0  # node0 has no predecessors
    assert graph_backend.in_degree(node0) == 0

    # Test predecessors of node1 (should return node0)
    predecessors_df = graph_backend.predecessors(node1)
    assert isinstance(predecessors_df, pl.DataFrame)
    assert len(predecessors_df) == 1  # node1 has 1 predecessor
    assert graph_backend.in_degree(node1) == 1

    # Check that we get the correct source node
    assert predecessors_df[DEFAULT_ATTR_KEYS.NODE_ID].to_list()[0] == node0

    # Test predecessors of node2 (should return node1)
    predecessors_df = graph_backend.predecessors(node2)
    assert isinstance(predecessors_df, pl.DataFrame)
    assert len(predecessors_df) == 1  # node2 has 1 predecessor
    assert predecessors_df[DEFAULT_ATTR_KEYS.NODE_ID].to_list()[0] == node1
    assert graph_backend.in_degree(node2) == 1

    # Test predecessors of node3 (should return node0)
    predecessors_df = graph_backend.predecessors(node3)
    assert isinstance(predecessors_df, pl.DataFrame)
    assert len(predecessors_df) == 1  # node3 has 1 predecessor
    assert predecessors_df[DEFAULT_ATTR_KEYS.NODE_ID].to_list()[0] == node0
    assert graph_backend.in_degree(node3) == 1

    # Test with multiple nodes
    predecessors_dict = graph_backend.predecessors([node0, node1, node2, node3])
    assert isinstance(predecessors_dict, dict)
    assert len(predecessors_dict) == 4
    assert graph_backend.in_degree() == [0, 1, 1, 1]
    # testing different ordering
    assert graph_backend.in_degree([node0, node1, node2, node3]) == [0, 1, 1, 1]
    assert graph_backend.in_degree([node1, node2, node3, node0]) == [1, 1, 1, 0]

    # Check predecessors
    assert len(predecessors_dict[node0]) == 0  # node0 has no predecessors
    assert len(predecessors_dict[node1]) == 1  # node1 has 1 predecessor
    assert len(predecessors_dict[node2]) == 1  # node2 has 1 predecessor
    assert len(predecessors_dict[node3]) == 1  # node3 has 1 predecessor


def test_sucessors_with_attr_keys(graph_backend: BaseGraph) -> None:
    """Test getting successors with specific attribute keys."""
    # Add attribute keys
    graph_backend.add_node_attr_key("x", 0.0)
    graph_backend.add_node_attr_key("y", 0.0)
    graph_backend.add_node_attr_key("label", "X")
    graph_backend.add_edge_attr_key("weight", 0.0)

    # Create nodes
    node0 = graph_backend.add_node({"t": 0, "x": 0.0, "y": 0.0, "label": "A"})
    node1 = graph_backend.add_node({"t": 1, "x": 1.0, "y": 1.0, "label": "B"})
    node2 = graph_backend.add_node({"t": 1, "x": 2.0, "y": 2.0, "label": "C"})

    # Add edges
    graph_backend.add_edge(node0, node1, {"weight": 0.5})
    graph_backend.add_edge(node0, node2, {"weight": 0.7})

    # Test with single attribute key as string
    successors_df = graph_backend.successors(node0, attr_keys="x")
    assert isinstance(successors_df, pl.DataFrame)
    assert "x" in successors_df.columns
    assert "y" not in successors_df.columns

    # Should not contain other attribute keys when we specify specific ones
    available_cols = set(successors_df.columns)
    # The exact columns depend on implementation, but x should be there
    assert "x" in available_cols

    # Test with multiple attribute keys as list
    successors_df = graph_backend.successors(node0, attr_keys=["x", "label"])
    assert isinstance(successors_df, pl.DataFrame)
    assert "x" in successors_df.columns
    assert "label" in successors_df.columns
    assert "y" not in successors_df.columns

    # Verify the content makes sense
    if len(successors_df) > 0:
        x_values = successors_df["x"].to_list()
        label_values = successors_df["label"].to_list()
        # These should correspond to node1 and node2's attributes
        assert set(x_values) == {1.0, 2.0}
        assert set(label_values) == {"B", "C"}


def test_predecessors_with_attr_keys(graph_backend: BaseGraph) -> None:
    """Test getting predecessors with specific attribute keys."""
    # Add attribute keys
    graph_backend.add_node_attr_key("x", 0.0)
    graph_backend.add_node_attr_key("y", 0.0)
    graph_backend.add_node_attr_key("label", "X")
    graph_backend.add_edge_attr_key("weight", 0.0)

    # Create nodes
    node0 = graph_backend.add_node({"t": 0, "x": 0.0, "y": 0.0, "label": "A"})
    node1 = graph_backend.add_node({"t": 0, "x": 1.0, "y": 1.0, "label": "B"})
    node2 = graph_backend.add_node({"t": 1, "x": 2.0, "y": 2.0, "label": "C"})

    # Add edges (both node0 and node1 point to node2)
    graph_backend.add_edge(node0, node2, {"weight": 0.5})
    graph_backend.add_edge(node1, node2, {"weight": 0.7})

    # Test with single attribute key as string
    predecessors_df = graph_backend.predecessors(node2, attr_keys="label")
    assert isinstance(predecessors_df, pl.DataFrame)
    assert "label" in predecessors_df.columns
    assert "y" not in predecessors_df.columns
    assert "x" not in predecessors_df.columns

    # Test with multiple attribute keys as list
    predecessors_df = graph_backend.predecessors(node2, attr_keys=["x", "label"])
    assert isinstance(predecessors_df, pl.DataFrame)
    assert "x" in predecessors_df.columns
    assert "label" in predecessors_df.columns
    assert "y" not in predecessors_df.columns

    # Verify the content makes sense - should have 2 predecessors
    assert len(predecessors_df) == 2
    x_values = predecessors_df["x"].to_list()
    label_values = predecessors_df["label"].to_list()
    # These should correspond to node0 and node1's attributes
    assert set(x_values) == {0.0, 1.0}
    assert set(label_values) == {"A", "B"}


def test_sucessors_predecessors_edge_cases(graph_backend: BaseGraph) -> None:
    """Test edge cases for successors and predecessors methods."""
    # Add attribute keys
    graph_backend.add_node_attr_key("x", 0.0)
    graph_backend.add_edge_attr_key("weight", 0.0)

    # Create isolated nodes (no edges)
    node0 = graph_backend.add_node({"t": 0, "x": 0.0})
    node1 = graph_backend.add_node({"t": 1, "x": 1.0})

    # Test successors/predecessors of isolated nodes
    successors_df = graph_backend.successors(node0)
    assert isinstance(successors_df, pl.DataFrame)
    assert len(successors_df) == 0

    predecessors_df = graph_backend.predecessors(node1)
    assert isinstance(predecessors_df, pl.DataFrame)
    assert len(predecessors_df) == 0

    # Test with empty list of nodes
    successors_dict = graph_backend.successors([])
    assert isinstance(successors_dict, dict)
    assert len(successors_dict) == 0

    predecessors_dict = graph_backend.predecessors([])
    assert isinstance(predecessors_dict, dict)
    assert len(predecessors_dict) == 0

    # Test with non-existent attribute keys (should work but return limited columns)
    # This depends on implementation - some might raise errors, others might ignore
    try:
        successors_df = graph_backend.successors(node0, attr_keys=["nonexistent"])
        # If it doesn't raise an error, it should return empty or handle gracefully
        assert isinstance(successors_df, pl.DataFrame)
    except (KeyError, AttributeError):
        # This is also acceptable behavior
        pass


def test_match_method(graph_backend: BaseGraph) -> None:
    """Test the match method for matching nodes between two graphs."""
    # Create first graph (self) with masks
    graph_backend.add_node_attr_key("x", 0.0)
    graph_backend.add_node_attr_key("y", 0.0)
    graph_backend.add_node_attr_key(DEFAULT_ATTR_KEYS.MASK, None)

    # Create masks for first graph
    mask1_data = np.array([[True, True], [True, True]], dtype=bool)
    mask1 = Mask(mask1_data, bbox=np.array([0, 0, 2, 2]))

    mask2_data = np.array([[True, False], [True, False]], dtype=bool)
    mask2 = Mask(mask2_data, bbox=np.array([10, 10, 12, 12]))

    mask3_data = np.array([[True, True, True, True, True]], dtype=bool)
    mask3 = Mask(mask3_data, bbox=np.array([20, 20, 21, 25]))

    # Add nodes to first graph
    node1 = graph_backend.add_node({"t": 0, "x": 1.0, "y": 1.0, DEFAULT_ATTR_KEYS.MASK: mask1})
    node2 = graph_backend.add_node({"t": 1, "x": 2.0, "y": 2.0, DEFAULT_ATTR_KEYS.MASK: mask2})
    node3 = graph_backend.add_node({"t": 2, "x": 3.0, "y": 3.0, DEFAULT_ATTR_KEYS.MASK: mask3})

    graph_backend.add_edge_attr_key("weight", 0.0)
    # this will not be matched
    graph_backend.add_edge(node1, node2, {"weight": 0.5})
    graph_backend.add_edge(node2, node3, {"weight": 0.3})

    # this will be matched
    graph_backend.add_edge(node1, node3, {"weight": 0.3})

    # Create second graph (other/reference) with overlapping masks
    if isinstance(graph_backend, SQLGraph):
        kwargs = {"drivername": "sqlite", "database": ":memory:"}
    else:
        kwargs = {}

    other_graph = graph_backend.__class__(**kwargs)
    other_graph.add_node_attr_key("x", 0.0)
    other_graph.add_node_attr_key("y", 0.0)
    other_graph.add_node_attr_key(DEFAULT_ATTR_KEYS.MASK, None)

    # Create overlapping masks for second graph
    # This mask overlaps significantly with mask1 (IoU > 0.5)
    ref_mask1_data = np.array([[True, True], [True, False]], dtype=bool)
    ref_mask1 = Mask(ref_mask1_data, bbox=np.array([0, 0, 2, 2]))

    # This mask overlaps significantly with mask3 (IoU > 0.5)
    ref_mask2_data = np.array([[True, True, True, True]], dtype=bool)
    ref_mask2 = Mask(ref_mask2_data, bbox=np.array([20, 20, 21, 24]))

    # This mask should NOT overlap with other masks (IoU < 0.5, should not match)
    ref_mask3_data = np.array([[True]], dtype=bool)
    ref_mask3 = Mask(ref_mask3_data, bbox=np.array([15, 15, 16, 16]))  # Different location

    # This mask also overlaps significantly with mask3 (IoU > 0.5) but less than `ref_mask2`
    # therefore it should not match
    ref_mask4_data = np.array([[True, True, True]], dtype=bool)
    ref_mask4 = Mask(ref_mask4_data, bbox=np.array([20, 21, 21, 24]))

    # Add nodes to reference graph
    ref_node1 = other_graph.add_node({"t": 0, "x": 1.1, "y": 1.1, DEFAULT_ATTR_KEYS.MASK: ref_mask1})
    ref_node2 = other_graph.add_node({"t": 2, "x": 3.1, "y": 3.1, DEFAULT_ATTR_KEYS.MASK: ref_mask2})
    ref_node3 = other_graph.add_node({"t": 1, "x": 2.1, "y": 2.1, DEFAULT_ATTR_KEYS.MASK: ref_mask3})
    ref_node4 = other_graph.add_node({"t": 2, "x": 3.1, "y": 3.1, DEFAULT_ATTR_KEYS.MASK: ref_mask4})

    # Add edges to reference graph - matching structure with first graph
    other_graph.add_edge_attr_key("weight", 0.0)
    other_graph.add_edge(ref_node1, ref_node3, {"weight": 0.6})  # ref_node1 -> ref_node2
    other_graph.add_edge(ref_node1, ref_node2, {"weight": 0.4})  # ref_node1 -> ref_node3
    other_graph.add_edge(ref_node3, ref_node2, {"weight": 0.7})  # ref_node2 -> ref_node3
    other_graph.add_edge(ref_node3, ref_node4, {"weight": 0.5})  # ref_node3 -> ref_node4

    # Test the match method
    match_node_id_key = "matched_node_id"
    match_score_key = "match_score"
    edge_match_key = "edge_matched"

    graph_backend.match(
        other=other_graph,
        matched_node_id_key=match_node_id_key,
        match_score_key=match_score_key,
        matched_edge_mask_key=edge_match_key,
    )

    # Verify that attribute keys were added
    assert match_node_id_key in graph_backend.node_attr_keys
    assert match_score_key in graph_backend.node_attr_keys
    assert edge_match_key in graph_backend.edge_attr_keys

    # Get node attributesto check matching results
    nodes_df = graph_backend.node_attrs(attr_keys=[DEFAULT_ATTR_KEYS.NODE_ID, match_node_id_key, match_score_key])
    print(nodes_df)

    # Verify specific expected matches based on IoU
    # Create a mapping from node_id to matched values
    node_matches = {}
    for row in nodes_df.iter_rows(named=True):
        node_matches[row[DEFAULT_ATTR_KEYS.NODE_ID]] = {
            "matched_id": row[match_node_id_key],
            "score": row[match_score_key],
        }

    assert len(nodes_df) == graph_backend.num_nodes

    # Check expected matches:
    # node1 (mask1) should match ref_node1 (ref_mask1) - high IoU
    msg = f"node1 should match ref_node1, got {node_matches[node1]['matched_id']}"
    assert node_matches[node1]["matched_id"] == ref_node1, msg
    msg = f"node1 match score should be > 0.5, got {node_matches[node1]['score']}"
    assert node_matches[node1]["score"] > 0.5, msg

    # node2 (mask2) should NOT match ref_node2 (ref_mask2) - low IoU
    msg = f"node2 should not match (should be -1), got {node_matches[node2]['matched_id']}"
    assert node_matches[node2]["matched_id"] == -1, msg
    msg = f"node2 match score should be 0.0, got {node_matches[node2]['score']}"
    assert node_matches[node2]["score"] == 0.0, msg

    # node3 (mask3) should match ref_node2 (ref_mask2) - high IoU
    msg = f"node3 should match ref_node2, got {node_matches[node3]['matched_id']}"
    assert node_matches[node3]["matched_id"] == ref_node2, msg
    msg = f"node3 match score should be > 0.5, got {node_matches[node3]['score']}"
    assert node_matches[node3]["score"] > 0.5, msg

    # Verify match scores are reasonable (between 0 and 1)
    for node_id, match_info in node_matches.items():
        score = match_info["score"]
        assert 0.0 <= score <= 1.0, f"Score {score} for node {node_id} should be between 0 and 1"

    # Check edge matching
    edges_df = graph_backend.edge_attrs(attr_keys=[edge_match_key])
    assert len(edges_df) > 0

    # After your bug fixes, both edges are matching
    edge_matches = edges_df.sort(DEFAULT_ATTR_KEYS.EDGE_ID)[edge_match_key].to_list()
    expected_matches = np.asarray([False, False, True])

    np.testing.assert_array_equal(edge_matches, expected_matches)


def test_attrs_with_duplicated_attr_keys(graph_backend: BaseGraph) -> None:
    """Test that node attributeswith duplicated attribute keys are handled correctly."""
    # Add attribute keys
    graph_backend.add_node_attr_key("x", 0.0)
    graph_backend.add_node_attr_key("y", 0.0)

    # Add nodes
    node_1 = graph_backend.add_node({"t": 0, "x": 1.0, "y": 1.0})
    node_2 = graph_backend.add_node({"t": 1, "x": 2.0, "y": 2.0})

    # Add edges
    graph_backend.add_edge_attr_key("weight", 0.0)
    graph_backend.add_edge(node_1, node_2, {"weight": 0.5})

    # Test with duplicated attribute keys
    # This would crash before
    nodes_df = graph_backend.node_attrs(attr_keys=["x", "y", "x"])
    assert "x" in nodes_df.columns
    assert "y" in nodes_df.columns
    assert nodes_df["x"].to_list() == [1.0, 2.0]
    assert nodes_df["y"].to_list() == [1.0, 2.0]

    edges_df = graph_backend.edge_attrs(attr_keys=["weight", "weight", "weight"])
    assert "weight" in edges_df.columns
    assert edges_df["weight"].to_list() == [0.5]


def test_add_overlap(graph_backend: BaseGraph) -> None:
    """Test adding single overlaps to the graph."""
    # Add nodes first
    node1 = graph_backend.add_node({"t": 0})
    node2 = graph_backend.add_node({"t": 0})
    node3 = graph_backend.add_node({"t": 1})

    # Add overlaps
    graph_backend.add_overlap(node1, node2)
    graph_backend.add_overlap(node2, node3)

    # Verify overlaps were added
    assert graph_backend.has_overlaps()
    overlaps = graph_backend.overlaps()
    assert len(overlaps) == 2
    assert [node1, node2] in overlaps
    assert [node2, node3] in overlaps


def test_bulk_add_overlaps(graph_backend: BaseGraph) -> None:
    """Test adding multiple overlaps efficiently."""
    # Add nodes first
    nodes = []
    for i in range(5):
        nodes.append(graph_backend.add_node({"t": i}))

    # Create overlap pairs
    overlap_pairs = [
        [nodes[0], nodes[1]],
        [nodes[1], nodes[2]],
        [nodes[2], nodes[3]],
        [nodes[3], nodes[4]],
    ]

    # Add overlaps in bulk
    graph_backend.bulk_add_overlaps(overlap_pairs)

    # Verify all overlaps were added
    assert graph_backend.has_overlaps()
    overlaps = graph_backend.overlaps()
    assert len(overlaps) == 4
    for pair in overlap_pairs:
        assert pair in overlaps


def test_overlaps_with_node_filtering(graph_backend: BaseGraph) -> None:
    """Test retrieving overlaps filtered by specific node IDs."""
    # Add nodes
    nodes = []
    for i in range(4):
        nodes.append(graph_backend.add_node({"t": i}))

    # Add overlaps
    graph_backend.add_overlap(nodes[0], nodes[1])
    graph_backend.add_overlap(nodes[1], nodes[2])
    graph_backend.add_overlap(nodes[2], nodes[3])

    # Test filtering by nodes that have multiple overlaps
    filtered_overlaps = graph_backend.overlaps([nodes[1], nodes[2]])
    assert len(filtered_overlaps) == 1
    assert [nodes[1], nodes[2]] == filtered_overlaps[0]

    # Test filtering by nodes with no overlaps
    filtered_overlaps = graph_backend.overlaps([nodes[0], nodes[3]])
    assert len(filtered_overlaps) == 0


def test_overlaps_empty_graph(graph_backend: BaseGraph) -> None:
    """Test overlap behavior on empty graphs."""
    # Test on empty graph
    assert not graph_backend.has_overlaps()
    assert graph_backend.overlaps() == []
    assert graph_backend.overlaps([1, 2, 3]) == []


def test_overlaps_edge_cases(graph_backend: BaseGraph) -> None:
    """Test overlap functionality with edge cases."""
    # Add a single node
    node = graph_backend.add_node({"t": 0})

    # Test overlaps with single node (should be empty)
    assert graph_backend.overlaps([node]) == []

    # Test overlaps with non-existent nodes
    assert graph_backend.overlaps([999, 1000]) == []

    # Add overlap and test with mixed existing/non-existing nodes
    node2 = graph_backend.add_node({"t": 0})
    graph_backend.add_overlap(node, node2)

    overlaps = graph_backend.overlaps([node, 999])
    assert len(overlaps) == 0


def test_from_numpy_array_basic(graph_backend: BaseGraph) -> None:
    """Test basic functionality of from_numpy_array with 2D positions."""
    # Test 2D positions (T, Y, X)
    positions = np.array(
        [
            [0, 10, 20],  # t=0, y=10, x=20
            [1, 15, 25],  # t=1, y=15, x=25
            [2, 20, 30],  # t=2, y=20, x=30
        ]
    )

    if isinstance(graph_backend, RustWorkXGraph):
        # for RustWorkXGraph we validate if the OOP API is working
        graph_backend = RustWorkXGraph.from_array(positions, rx_graph=None)
    else:
        from_array(positions, graph_backend)

    assert graph_backend.num_nodes == 3
    assert graph_backend.num_edges == 0  # No track_ids, so no edges

    # Check node attributes
    nodes_df = graph_backend.node_attrs(attr_keys=["t", "y", "x"])

    np.testing.assert_array_equal(nodes_df.to_numpy(), positions)


def test_from_numpy_array_3d(graph_backend: BaseGraph) -> None:
    """Test from_numpy_array with 3D positions (T, Z, Y, X)."""
    # Test 3D positions (T, Z, Y, X)
    positions = np.asarray(
        [
            [0, 5, 10, 20],  # t=0, z=5, y=10, x=20
            [1, 6, 15, 25],  # t=1, z=6, y=15, x=25
            [2, 7, 20, 30],  # t=2, z=7, y=20, x=30
        ]
    )

    track_ids = np.asarray([1, 2, 3])
    track_id_graph = {3: 1, 2: 1}

    if isinstance(graph_backend, RustWorkXGraph):
        # for RustWorkXGraph we validate if the OOP API is working
        graph_backend = RustWorkXGraph.from_array(
            positions,
            track_ids=track_ids,
            track_id_graph=track_id_graph,
            rx_graph=None,
        )
    else:
        from_array(
            positions,
            graph_backend,
            track_ids=track_ids,
            track_id_graph=track_id_graph,
        )

    assert graph_backend.num_nodes == 3
    assert graph_backend.num_edges == 2

    edges_df = graph_backend.edge_attrs()
    assert len(edges_df) == 2

    nodes_df = graph_backend.node_attrs()
    node_ids = nodes_df[DEFAULT_ATTR_KEYS.NODE_ID].to_list()

    edges = edges_df.select([DEFAULT_ATTR_KEYS.EDGE_SOURCE, DEFAULT_ATTR_KEYS.EDGE_TARGET]).to_numpy().tolist()
    assert [node_ids[0], node_ids[1]] in edges
    assert [node_ids[0], node_ids[2]] in edges

    np.testing.assert_array_equal(nodes_df.select(["t", "z", "y", "x"]).to_numpy(), positions)
    np.testing.assert_array_equal(nodes_df[DEFAULT_ATTR_KEYS.TRACK_ID].to_list(), track_ids)


def test_from_numpy_array_validation_errors() -> None:
    """Test from_numpy_array validation errors."""
    # Test invalid position dimensions
    invalid_positions = np.array([[0, 10]])  # Only 2 columns, need 3 or 4
    with pytest.raises(ValueError, match="Expected 4 or 5 dimensions"):
        RustWorkXGraph.from_array(invalid_positions)

    positions = np.array([[0, 10, 20], [1, 15, 25]])

    # Test track_id_graph without track_ids
    with pytest.raises(ValueError, match="must be provided if"):
        RustWorkXGraph.from_array(positions, track_id_graph={2: 1})

    # Test track_ids length mismatch
    track_ids = np.array([1, 2, 3])  # Length 3, positions length 2
    with pytest.raises(ValueError, match="must have the same length"):
        RustWorkXGraph.from_array(positions, track_ids=track_ids)


def test_from_other_with_edges(graph_backend: BaseGraph) -> None:
    """Test from_other method with edges and edge attributes."""
    # Create source graph with nodes, edges, and attributes
    graph_backend.add_node_attr_key("x", 0.0)
    graph_backend.add_edge_attr_key("weight", 0.0)
    graph_backend.add_edge_attr_key("type", "forward")

    node1 = graph_backend.add_node({"t": 0, "x": 1.0})
    node2 = graph_backend.add_node({"t": 1, "x": 2.0})
    node3 = graph_backend.add_node({"t": 2, "x": 3.0})

    graph_backend.add_edge(node1, node2, {"weight": 0.5, "type": "forward"})
    graph_backend.add_edge(node2, node3, {"weight": 0.8, "type": "forward"})
    graph_backend.add_edge(node1, node3, {"weight": 0.3, "type": "skip"})

    graph_backend.add_overlap(node1, node3)

    new_graph = RustWorkXGraph.from_other(graph_backend)

    # Verify the new graph has the same structure
    assert new_graph.num_nodes == 3
    assert new_graph.num_edges == 3

    # Verify edge attributes are copied correctly
    source_edges = graph_backend.edge_attrs(attr_keys=["weight", "type"])
    new_edges = new_graph.edge_attrs(attr_keys=["weight", "type"])

    # Edge IDs and node IDs will be different, but edge attributes should be the same
    assert len(source_edges) == len(new_edges)

    # Sort by weight to ensure consistent comparison
    source_sorted = source_edges.sort("weight")
    new_sorted = new_edges.sort("weight")

    assert source_sorted.select(["weight", "type"]).equals(new_sorted.select(["weight", "type"]))

    # Verify attribute keys are preserved
    assert set(new_graph.edge_attr_keys) == set(graph_backend.edge_attr_keys)

    # Verify graph connectivity is preserved by checking degrees
    source_out_degrees = sorted(graph_backend.out_degree())
    new_out_degrees = sorted(new_graph.out_degree())
    assert source_out_degrees == new_out_degrees

    source_in_degrees = sorted(graph_backend.in_degree())
    new_in_degrees = sorted(new_graph.in_degree())
    assert source_in_degrees == new_in_degrees

    new_node_ids = new_graph.node_ids()

    assert len(new_graph.overlaps()) == len(graph_backend.overlaps())
    assert new_graph.overlaps()[0] == [new_node_ids[0], new_node_ids[2]]


def test_compute_overlaps_basic(graph_backend: BaseGraph) -> None:
    """Test basic compute_overlaps functionality."""
    graph_backend.add_node_attr_key(DEFAULT_ATTR_KEYS.MASK, None)

    # Create overlapping masks at time 0
    mask1_data = np.array([[True, True], [True, True]], dtype=bool)
    mask1 = Mask(mask1_data, bbox=np.array([0, 0, 2, 2]))

    mask2_data = np.array([[True, True], [False, False]], dtype=bool)
    mask2 = Mask(mask2_data, bbox=np.array([0, 0, 2, 2]))

    node1 = graph_backend.add_node({"t": 0, DEFAULT_ATTR_KEYS.MASK: mask1})
    node2 = graph_backend.add_node({"t": 0, DEFAULT_ATTR_KEYS.MASK: mask2})

    graph_backend.compute_overlaps(iou_threshold=0.3)

    assert graph_backend.has_overlaps()
    overlaps = graph_backend.overlaps()
    assert len(overlaps) == 1
    assert [node1, node2] in overlaps


def test_compute_overlaps_with_threshold(graph_backend: BaseGraph) -> None:
    """Test compute_overlaps with different IoU thresholds."""
    graph_backend.add_node_attr_key(DEFAULT_ATTR_KEYS.MASK, None)

    # Create masks with different overlap levels
    mask1_data = np.array([[True, True], [True, True]], dtype=bool)
    mask1 = Mask(mask1_data, bbox=np.array([0, 0, 2, 2]))

    # Partially overlapping mask (IoU = 0.5)
    mask2_data = np.array([[True, True], [False, False]], dtype=bool)
    mask2 = Mask(mask2_data, bbox=np.array([0, 0, 2, 2]))

    # Non-overlapping mask
    mask3_data = np.array([[True, True], [True, True]], dtype=bool)
    mask3 = Mask(mask3_data, bbox=np.array([10, 10, 12, 12]))

    node1 = graph_backend.add_node({"t": 0, DEFAULT_ATTR_KEYS.MASK: mask1})
    node2 = graph_backend.add_node({"t": 0, DEFAULT_ATTR_KEYS.MASK: mask2})
    graph_backend.add_node({"t": 0, DEFAULT_ATTR_KEYS.MASK: mask3})

    # With threshold 0.7, no overlaps should be found (IoU = 0.5 < 0.7)
    graph_backend.compute_overlaps(iou_threshold=0.7)
    overlaps = graph_backend.overlaps()
    valid_overlaps = [o for o in overlaps if None not in o]
    assert len(valid_overlaps) == 0

    # With threshold 0.3, mask1 and mask2 should overlap
    graph_backend.compute_overlaps(iou_threshold=0.3)
    overlaps = graph_backend.overlaps()
    valid_overlaps = [o for o in overlaps if None not in o]
    assert len(valid_overlaps) == 1
    assert [node1, node2] in valid_overlaps


def test_compute_overlaps_multiple_timepoints(graph_backend: BaseGraph) -> None:
    """Test compute_overlaps across multiple time points."""
    graph_backend.add_node_attr_key(DEFAULT_ATTR_KEYS.MASK, None)

    # Time 0: overlapping masks
    mask1_t0 = Mask(np.array([[True, True], [True, True]], dtype=bool), bbox=np.array([0, 0, 2, 2]))
    mask2_t0 = Mask(np.array([[True, True], [False, False]], dtype=bool), bbox=np.array([0, 0, 2, 2]))

    # Time 1: non-overlapping masks
    mask1_t1 = Mask(np.array([[True, True], [True, True]], dtype=bool), bbox=np.array([0, 0, 2, 2]))
    mask2_t1 = Mask(np.array([[True, True], [True, True]], dtype=bool), bbox=np.array([10, 10, 12, 12]))

    node1_t0 = graph_backend.add_node({"t": 0, DEFAULT_ATTR_KEYS.MASK: mask1_t0})
    node2_t0 = graph_backend.add_node({"t": 0, DEFAULT_ATTR_KEYS.MASK: mask2_t0})
    graph_backend.add_node({"t": 1, DEFAULT_ATTR_KEYS.MASK: mask1_t1})
    graph_backend.add_node({"t": 1, DEFAULT_ATTR_KEYS.MASK: mask2_t1})

    graph_backend.compute_overlaps(iou_threshold=0.3)

    overlaps = graph_backend.overlaps()
    valid_overlaps = [o for o in overlaps if None not in o]
    assert len(valid_overlaps) == 1
    assert [node1_t0, node2_t0] in valid_overlaps


def test_compute_overlaps_invalid_threshold(graph_backend: BaseGraph) -> None:
    """Test compute_overlaps with invalid threshold values."""
    with pytest.raises(ValueError, match="iou_threshold must be between 0.0 and 1.0"):
        graph_backend.compute_overlaps(iou_threshold=-0.1)

    with pytest.raises(ValueError, match="iou_threshold must be between 0.0 and 1.0"):
        graph_backend.compute_overlaps(iou_threshold=1.1)


def test_compute_overlaps_empty_graph(graph_backend: BaseGraph) -> None:
    """Test compute_overlaps on empty graph."""
    graph_backend.compute_overlaps(iou_threshold=0.5)
    assert not graph_backend.has_overlaps()
    assert graph_backend.overlaps() == []


def test_summary(graph_backend: BaseGraph) -> None:
    """Test summary method."""
    graph_backend.add_node_attr_key("x", 0.0)
    graph_backend.add_edge_attr_key("weight", 0.0)
    graph_backend.add_edge_attr_key("type", "good")

    node1 = graph_backend.add_node({"t": 0, "x": 1.0})
    node2 = graph_backend.add_node({"t": 1, "x": 2.0})
    node3 = graph_backend.add_node({"t": 0, "x": 3.0})

    graph_backend.add_edge(node1, node2, {"weight": 0.5, "type": "good"})
    graph_backend.add_edge(node3, node2, {"weight": 0.5, "type": "bad"})

    graph_backend.add_overlap(node1, node3)

    summary = graph_backend.summary(attrs_stats=True, print_summary=True)
    print(summary)

    assert isinstance(summary, str)
    assert "Graph summary" in summary
    assert "Number of nodes" in summary
    assert "Number of edges" in summary


def test_spatial_filter_basic(graph_backend: BaseGraph) -> None:
    graph_backend.add_node_attr_key("x", 0.0)
    graph_backend.add_node_attr_key("y", 0.0)
    graph_backend.add_node_attr_key("z", 0.0)
    graph_backend.add_node_attr_key("bbox", None)

    node1 = graph_backend.add_node({"t": 0, "x": 1.0, "y": 1.0, "z": 1.0, "bbox": np.array([6, 6, 6, 8, 8, 8])})
    node2 = graph_backend.add_node({"t": 1, "x": 2.0, "y": 2.0, "z": 2.0, "bbox": np.array([0, 0, 0, 3, 3, 3])})
    node3 = graph_backend.add_node({"t": 0, "x": 3.0, "y": 3.0, "z": 3.0, "bbox": np.array([2, 2, 2, 4, 4, 4])})

    graph_backend.add_edge(node1, node2, attrs={})
    graph_backend.add_edge(node3, node2, attrs={})

    g_filter = graph_backend.spatial_filter(["t", "x", "y", "z"])
    bb_filter = graph_backend.bbox_spatial_filter("t", "bbox")

    assert set(g_filter[0:0, 0:2, 0:2, 0:2].node_ids()) == {node1}
    assert set(bb_filter[0:0, 0:2, 0:2, 0:2].node_ids()) == {node3}


def test_assign_track_ids(graph_backend: BaseGraph):
    if isinstance(graph_backend, SQLGraph):
        pytest.skip("`assign_track_ids` is not available for `SQLGraph`")
    else:
        # Add nodes:
        #     0
        #    / \
        #   1   2
        nodes = [
            graph_backend.add_node({DEFAULT_ATTR_KEYS.T: 0}),
            graph_backend.add_node({DEFAULT_ATTR_KEYS.T: 1}),
            graph_backend.add_node({DEFAULT_ATTR_KEYS.T: 1}),
        ]
        graph_backend.add_edge(nodes[0], nodes[1], {})
        graph_backend.add_edge(nodes[0], nodes[2], {})

    tracks_graph = graph_backend.assign_track_ids()
    track_ids = graph_backend.node_attrs(attr_keys=[DEFAULT_ATTR_KEYS.TRACK_ID])
    assert len(track_ids) == 3
    assert len(set(track_ids[DEFAULT_ATTR_KEYS.TRACK_ID])) == 3
    # assert len

    assert isinstance(tracks_graph, rx.PyDiGraph)
    assert tracks_graph.num_nodes() == 3 + 1  # Three tracks (includes null node (0))


def test_tracklet_graph_basic(graph_backend: BaseGraph) -> None:
    """Test basic tracklet_graph functionality."""
    # Add track_id attribute and nodes with track IDs
    graph_backend.add_node_attr_key(DEFAULT_ATTR_KEYS.TRACK_ID, -1)

    # Create nodes with different track IDs
    node1 = graph_backend.add_node({"t": 0, DEFAULT_ATTR_KEYS.TRACK_ID: 1})
    node2 = graph_backend.add_node({"t": 1, DEFAULT_ATTR_KEYS.TRACK_ID: 2})
    node3 = graph_backend.add_node({"t": 1, DEFAULT_ATTR_KEYS.TRACK_ID: 3})
    node4 = graph_backend.add_node({"t": 2, DEFAULT_ATTR_KEYS.TRACK_ID: 2})
    node5 = graph_backend.add_node({"t": 2, DEFAULT_ATTR_KEYS.TRACK_ID: 3})
    node6 = graph_backend.add_node({"t": 0, DEFAULT_ATTR_KEYS.TRACK_ID: 4})
    node7 = graph_backend.add_node({"t": 1, DEFAULT_ATTR_KEYS.TRACK_ID: 4})
    node8 = graph_backend.add_node({"t": 2, DEFAULT_ATTR_KEYS.TRACK_ID: 4})

    graph_backend.add_edge_attr_key("weight", 0.0)

    # Add edges within tracks (will be filtered out)
    graph_backend.add_edge(node1, node2, {"weight": 0.8})
    graph_backend.add_edge(node1, node3, {"weight": 0.9})
    graph_backend.add_edge(node2, node4, {"weight": 0.5})
    graph_backend.add_edge(node3, node5, {"weight": 0.7})

    graph_backend.add_edge(node6, node7, {"weight": 0.9})
    graph_backend.add_edge(node7, node8, {"weight": 0.5})

    # Create tracklet graph
    tracklet_graph = graph_backend.tracklet_graph()

    # The method adds all track IDs from nodes_df, including duplicates
    # So we should have 4 nodes (one for each node in original graph)
    assert tracklet_graph.num_nodes() == 4
    assert tracklet_graph.num_edges() == 2

    # node content is the same as node ids
    nodes = tracklet_graph.nodes()
    assert set(nodes) == {1, 2, 3, 4}

    edges = tracklet_graph.edges()
    assert set(edges) == {(1, 2), (1, 3)}


def test_tracklet_graph_with_ignore_track_id(graph_backend: BaseGraph) -> None:
    """Test tracklet_graph with ignore_track_id parameter."""
    # Add track_id attribute and nodes with track IDs
    graph_backend.add_node_attr_key(DEFAULT_ATTR_KEYS.TRACK_ID, -1)
    graph_backend.add_edge_attr_key("weight", 0.0)

    # Simple test case: just check that the method accepts the parameter
    # and filters out nodes properly when there are no edges
    node1 = graph_backend.add_node({"t": 0, DEFAULT_ATTR_KEYS.TRACK_ID: 1})
    node2 = graph_backend.add_node({"t": 1, DEFAULT_ATTR_KEYS.TRACK_ID: 2})
    node3 = graph_backend.add_node({"t": 1, DEFAULT_ATTR_KEYS.TRACK_ID: -1})

    graph_backend.add_edge(node1, node2, {"weight": 0.8})
    graph_backend.add_edge(node1, node3, {"weight": 0.9})

    # Test that tracklet_graph method accepts ignore_track_id parameter
    tracklet_graph = graph_backend.tracklet_graph(ignore_track_id=-1)
    assert tracklet_graph.num_nodes() == 2
    assert tracklet_graph.num_edges() == 1

    assert set(tracklet_graph.nodes()) == {1, 2}
    assert set(tracklet_graph.edges()) == {(1, 2)}


def test_tracklet_graph_missing_track_id_key(graph_backend: BaseGraph) -> None:
    """Test tracklet_graph raises error when track_id_key doesn't exist."""
    with pytest.raises(ValueError, match="Track id key 'track_id' not found in graph"):
        graph_backend.tracklet_graph()


<<<<<<< HEAD
def test_nodes_interface(graph_backend: BaseGraph) -> None:
    graph_backend.add_node_attr_key("x", 0)

    # Simple test case: just check that the method accepts the parameter
    # and filters out nodes properly when there are no edges
    node1 = graph_backend.add_node({"t": 0, "x": 1})
    node2 = graph_backend.add_node({"t": 1, "x": 0})
    node3 = graph_backend.add_node({"t": 2, "x": -1})

    assert graph_backend[node1]["x"] == 1
    assert graph_backend[node2]["x"] == 0
    assert graph_backend[node3]["x"] == -1

    graph_backend.add_node_attr_key("y", -1)

    graph_backend[node2]["y"] = 5

    assert graph_backend[node1]["y"] == -1
    assert graph_backend[node2]["y"] == 5
    assert graph_backend[node3]["y"] == -1

    assert graph_backend[node1].to_dict() == {"t": 0, "x": 1, "y": -1}
    assert graph_backend[node2].to_dict() == {"t": 1, "x": 0, "y": 5}
    assert graph_backend[node3].to_dict() == {"t": 2, "x": -1, "y": -1}
=======
def test_custom_indices(graph_backend: BaseGraph) -> None:
    """Test custom node indices functionality."""

    if not graph_backend.supports_custom_indices:
        pytest.skip("Graph does not support custom indices")

    # Add attribute keys for testing
    graph_backend.add_node_attr_key("x", 0.0)
    graph_backend.add_node_attr_key("y", 0.0)

    # Test add_node with custom index
    custom_node_id = graph_backend.add_node({"t": 0, "x": 10.0, "y": 20.0}, index=12345)
    assert custom_node_id == 12345

    # Test add_node without custom index (auto-generated)
    auto_node_id = graph_backend.add_node({"t": 0, "x": 15.0, "y": 25.0})
    assert auto_node_id != 12345  # Should be different from custom

    # Test bulk_add_nodes with custom indices
    nodes = [{"t": 1, "x": 30.0, "y": 40.0}, {"t": 1, "x": 35.0, "y": 45.0}, {"t": 1, "x": 40.0, "y": 50.0}]
    custom_indices = [50000, 60000, 70000]

    returned_indices = graph_backend.bulk_add_nodes(nodes, indices=custom_indices)
    assert returned_indices == custom_indices

    # Test bulk_add_nodes without custom indices (auto-generated)
    auto_nodes = [{"t": 2, "x": 100.0, "y": 200.0}, {"t": 2, "x": 150.0, "y": 250.0}]
    auto_indices = graph_backend.bulk_add_nodes(auto_nodes)
    assert len(auto_indices) == 2
    assert all(idx not in custom_indices for idx in auto_indices)

    # Verify all nodes exist in the graph
    all_node_ids = graph_backend.node_ids()
    expected_ids = [custom_node_id, auto_node_id, *custom_indices, *auto_indices]
    for expected_id in expected_ids:
        assert expected_id in all_node_ids, f"Node ID {expected_id} not found in graph"

    # Test that custom indices work with queries
    custom_node_df = graph_backend.filter(node_ids=[12345]).node_attrs(attr_keys=["x", "y"])
    assert len(custom_node_df) == 1
    assert custom_node_df["x"].to_list()[0] == 10.0
    assert custom_node_df["y"].to_list()[0] == 20.0

    # Test bulk_add_nodes with mismatched indices length
    with pytest.raises(ValueError, match="Length of indices .* must match length of nodes"):
        graph_backend.bulk_add_nodes([{"t": 3, "x": 1.0, "y": 1.0}], indices=[1, 2, 3])


def test_remove_node(graph_backend: BaseGraph) -> None:
    """Test removing nodes from the graph."""
    # Add attribute keys
    graph_backend.add_node_attr_key("x", 0.0)
    graph_backend.add_node_attr_key("y", 0.0)
    graph_backend.add_edge_attr_key("weight", 0.0)

    # Add nodes
    node1 = graph_backend.add_node({"t": 0, "x": 1.0, "y": 1.0})
    node2 = graph_backend.add_node({"t": 1, "x": 2.0, "y": 2.0})
    node3 = graph_backend.add_node({"t": 2, "x": 3.0, "y": 3.0})

    # Add edges
    edge1 = graph_backend.add_edge(node1, node2, {"weight": 0.5})
    edge2 = graph_backend.add_edge(node2, node3, {"weight": 0.7})
    edge3 = graph_backend.add_edge(node1, node3, {"weight": 0.3})

    # Add overlap
    graph_backend.add_overlap(node1, node3)

    initial_node_count = graph_backend.num_nodes

    # Remove node2 - this should also remove edges involving node2
    graph_backend.remove_node(node2)

    # Check node count decreased
    assert graph_backend.num_nodes == initial_node_count - 1

    # Check that node2 is no longer in the graph
    assert node2 not in graph_backend.node_ids()
    assert node1 in graph_backend.node_ids()
    assert node3 in graph_backend.node_ids()

    # Check that edges involving node2 were removed
    remaining_edges = graph_backend.edge_attrs()
    remaining_edge_ids = set(remaining_edges[DEFAULT_ATTR_KEYS.EDGE_ID].to_list())

    # Only edge3 (node1->node3) should remain
    assert edge1 not in remaining_edge_ids
    assert edge2 not in remaining_edge_ids
    assert edge3 in remaining_edge_ids

    # Check that the remaining edge is correct
    assert len(remaining_edges) == 1
    assert remaining_edges[DEFAULT_ATTR_KEYS.EDGE_SOURCE].to_list()[0] == node1
    assert remaining_edges[DEFAULT_ATTR_KEYS.EDGE_TARGET].to_list()[0] == node3
    assert remaining_edges["weight"].to_list()[0] == 0.3

    # Check that overlaps involving node2 are removed, but others remain
    remaining_overlaps = graph_backend.overlaps()
    # The overlap (node1, node3) should still exist since node2 wasn't involved
    assert [node1, node3] in remaining_overlaps

    # Test error when removing non-existent node
    with pytest.raises(ValueError, match="Node .* does not exist in the graph"):
        graph_backend.remove_node(99999)

    # Test error when removing already removed node
    with pytest.raises(ValueError, match="Node .* does not exist in the graph"):
        graph_backend.remove_node(node2)


def test_remove_node_and_add_new_nodes(graph_backend: BaseGraph) -> None:
    """Test removing nodes and then adding new nodes."""
    # Add attribute keys
    graph_backend.add_node_attr_key("x", 0.0)
    graph_backend.add_edge_attr_key("weight", 0.0)

    # Add initial nodes
    node1 = graph_backend.add_node({"t": 0, "x": 1.0})
    node2 = graph_backend.add_node({"t": 1, "x": 2.0})
    node3 = graph_backend.add_node({"t": 2, "x": 3.0})

    # Add edges
    graph_backend.add_edge(node1, node2, {"weight": 0.5})
    graph_backend.add_edge(node2, node3, {"weight": 0.7})

    initial_node_count = graph_backend.num_nodes
    initial_edge_count = graph_backend.num_edges

    # Remove the middle node
    graph_backend.remove_node(node2)

    assert graph_backend.num_nodes == initial_node_count - 1
    assert graph_backend.num_edges == initial_edge_count - 2  # Both edges removed

    # Add new nodes after removal
    new_node1 = graph_backend.add_node({"t": 1, "x": 10.0})
    new_node2 = graph_backend.add_node({"t": 3, "x": 20.0})

    assert graph_backend.num_nodes == initial_node_count + 1  # net +1 node

    # Add new edges with new nodes
    graph_backend.add_edge(node1, new_node1, {"weight": 0.9})
    graph_backend.add_edge(new_node1, node3, {"weight": 0.8})
    graph_backend.add_edge(node3, new_node2, {"weight": 0.6})

    assert graph_backend.num_edges == initial_edge_count + 1  # net +1 edge

    # Verify the graph structure by checking node attributes
    # Since RustWorkX can reuse node IDs, we need to check attributes instead of just IDs
    node_attrs = graph_backend.node_attrs()

    # Create sets of (t, x) tuples for comparison
    current_nodes = set(zip(node_attrs["t"].to_list(), node_attrs["x"].to_list(), strict=True))

    # Check that the original nodes (except node2) are present
    assert (0, 1.0) in current_nodes  # node1 attributes
    assert (2, 3.0) in current_nodes  # node3 attributes
    assert (1, 2.0) not in current_nodes  # node2 attributes should be gone

    # Check that new nodes are present
    assert (1, 10.0) in current_nodes  # new_node1 attributes
    assert (3, 20.0) in current_nodes  # new_node2 attributes

    # Verify edge count is correct
    assert graph_backend.num_edges == initial_edge_count + 1  # net +1 edge

    # Test time points are updated correctly
    time_points = set(graph_backend.time_points())
    assert time_points == {0, 1, 2, 3}  # all time points represented


def test_remove_isolated_node(graph_backend: BaseGraph) -> None:
    """Test removing a node with no edges."""
    # Add an isolated node
    node1 = graph_backend.add_node({"t": 0})
    node2 = graph_backend.add_node({"t": 1})  # isolated node

    initial_count = graph_backend.num_nodes

    # Remove the isolated node
    graph_backend.remove_node(node2)

    assert graph_backend.num_nodes == initial_count - 1
    assert node1 in graph_backend.node_ids()
    assert node2 not in graph_backend.node_ids()


def test_remove_all_nodes_in_time_point(graph_backend: BaseGraph) -> None:
    """Test that time points are cleaned up when all nodes in a time are removed."""
    # Add nodes at different time points
    graph_backend.add_node({"t": 0})
    node2 = graph_backend.add_node({"t": 1})
    node3 = graph_backend.add_node({"t": 1})  # another node at t=1
    graph_backend.add_node({"t": 2})

    initial_time_points = set(graph_backend.time_points())
    assert initial_time_points == {0, 1, 2}

    # Remove one node from t=1
    graph_backend.remove_node(node2)
    time_points_after_one = set(graph_backend.time_points())
    assert time_points_after_one == {0, 1, 2}  # t=1 still has node3

    # Remove the other node from t=1
    graph_backend.remove_node(node3)
    time_points_after_two = set(graph_backend.time_points())
    assert time_points_after_two == {0, 2}  # t=1 should be gone


def test_geff_roundtrip(graph_backend: BaseGraph) -> None:
    """Test geff roundtrip."""

    graph_backend.add_node_attr_key("x", 0.0)
    graph_backend.add_node_attr_key("y", 0.0)
    graph_backend.add_node_attr_key("z", 0.0)
    graph_backend.add_node_attr_key(DEFAULT_ATTR_KEYS.BBOX, None)
    graph_backend.add_node_attr_key(DEFAULT_ATTR_KEYS.MASK, None)
    graph_backend.add_node_attr_key(DEFAULT_ATTR_KEYS.TRACK_ID, -1)

    graph_backend.add_edge_attr_key("weight", 0.0)

    node1 = graph_backend.add_node(
        {
            "t": 0,
            "x": 1.0,
            "y": 1.0,
            "z": 1.0,
            "bbox": np.array([6, 6, 8, 8]),
            "mask": Mask(np.array([[True, True], [True, True]], dtype=bool), bbox=np.array([6, 6, 8, 8])),
            DEFAULT_ATTR_KEYS.TRACK_ID: 1,
        }
    )
    node2 = graph_backend.add_node(
        {
            "t": 1,
            "x": 2.0,
            "y": 2.0,
            "z": 2.0,
            "bbox": np.array([0, 0, 3, 3]),
            "mask": Mask(
                np.array([[True, True, True], [True, True, True], [True, True, True]], dtype=bool),
                bbox=np.array([0, 0, 3, 3]),
            ),
            DEFAULT_ATTR_KEYS.TRACK_ID: 1,
        }
    )

    node3 = graph_backend.add_node(
        {
            "t": 2,
            "x": 3.0,
            "y": 3.0,
            "z": 3.0,
            "bbox": np.array([2, 2, 4, 4]),
            "mask": Mask(np.array([[True, True], [True, True]], dtype=bool), bbox=np.array([2, 2, 4, 4])),
            DEFAULT_ATTR_KEYS.TRACK_ID: 1,
        }
    )

    graph_backend.add_edge(node1, node2, {"weight": 0.8})
    graph_backend.add_edge(node2, node3, {"weight": 0.9})

    output_store = MemoryStore()

    graph_backend.to_geff(geff_store=output_store)

    geff_graph = RustWorkXGraph.from_geff(output_store)

    assert geff_graph.num_nodes == 3
    assert geff_graph.num_edges == 2

    rx_graph = graph_backend.filter().subgraph().rx_graph

    assert set(graph_backend.node_attr_keys) == set(geff_graph.node_attr_keys)
    assert set(graph_backend.edge_attr_keys) == set(geff_graph.edge_attr_keys)

    assert rx.is_isomorphic(
        rx_graph,
        geff_graph.rx_graph,
    )
>>>>>>> a1cd2c33
<|MERGE_RESOLUTION|>--- conflicted
+++ resolved
@@ -1406,7 +1406,6 @@
         graph_backend.tracklet_graph()
 
 
-<<<<<<< HEAD
 def test_nodes_interface(graph_backend: BaseGraph) -> None:
     graph_backend.add_node_attr_key("x", 0)
 
@@ -1431,7 +1430,8 @@
     assert graph_backend[node1].to_dict() == {"t": 0, "x": 1, "y": -1}
     assert graph_backend[node2].to_dict() == {"t": 1, "x": 0, "y": 5}
     assert graph_backend[node3].to_dict() == {"t": 2, "x": -1, "y": -1}
-=======
+
+
 def test_custom_indices(graph_backend: BaseGraph) -> None:
     """Test custom node indices functionality."""
 
@@ -1711,5 +1711,4 @@
     assert rx.is_isomorphic(
         rx_graph,
         geff_graph.rx_graph,
-    )
->>>>>>> a1cd2c33
+    )