from pathlib import Path
from typing import Any

import cloudpickle
import numpy as np
import polars as pl
import pytest
import rustworkx as rx
from zarr.storage import MemoryStore

from tracksdata.attrs import EdgeAttr, NodeAttr
from tracksdata.constants import DEFAULT_ATTR_KEYS
from tracksdata.graph import BaseGraph, IndexedRXGraph, RustWorkXGraph, SQLGraph
from tracksdata.io._numpy_array import from_array
from tracksdata.nodes import RegionPropsNodes
from tracksdata.nodes._mask import Mask


def test_already_existing_keys(graph_backend: BaseGraph) -> None:
    """Test that adding already existing keys raises an error."""
    graph_backend.add_node_attr_key("x", None)

    with pytest.raises(ValueError):
        graph_backend.add_node_attr_key("x", None)

    with pytest.raises(ValueError):
        # missing x
        graph_backend.add_node(attrs={"t": 0})


def testing_empty_graph(graph_backend: BaseGraph) -> None:
    """Test that the graph is empty."""
    assert graph_backend.num_nodes == 0
    assert graph_backend.num_edges == 0

    assert graph_backend.node_attrs().is_empty()
    assert graph_backend.edge_attrs().is_empty()


def test_node_validation(graph_backend: BaseGraph) -> None:
    """Test node validation."""
    # 't' key must exist by default
    graph_backend.add_node({"t": 1})

    with pytest.raises(ValueError):
        graph_backend.add_node({"t": 0, "x": 1.0})


def test_edge_validation(graph_backend: BaseGraph) -> None:
    """Test edge validation."""
    with pytest.raises((ValueError, KeyError)):
        graph_backend.add_edge(0, 1, {"weight": 0.5})


def test_add_node(graph_backend: BaseGraph) -> None:
    """Test adding nodes with various attributes."""

    for key in ["x", "y"]:
        graph_backend.add_node_attr_key(key, 0.0)

    node_id = graph_backend.add_node({"t": 0, "x": 1.0, "y": 2.0})
    assert isinstance(node_id, int)

    # Check node attributes
    df = graph_backend.filter(node_ids=[node_id]).node_attrs()
    assert df["t"].to_list() == [0]
    assert df["x"].to_list() == [1.0]
    assert df["y"].to_list() == [2.0]

    # checking if it's sorted
    assert graph_backend.node_attrs(attr_keys=["t", "x", "y"]).columns == ["t", "x", "y"]
    assert graph_backend.node_attrs(attr_keys=["x", "y", "t"]).columns == ["x", "y", "t"]
    assert graph_backend.node_attrs(attr_keys=["y", "t", "x"]).columns == ["y", "t", "x"]


def test_add_edge(graph_backend: BaseGraph) -> None:
    """Test adding edges with attributes."""
    # Add node attribute key
    graph_backend.add_node_attr_key("x", None)

    # Add two nodes first
    node1 = graph_backend.add_node({"t": 0, "x": 1.0})
    node2 = graph_backend.add_node({"t": 1, "x": 2.0})
    node3 = graph_backend.add_node({"t": 2, "x": 1.0})

    # Add edge attribute key
    graph_backend.add_edge_attr_key("weight", 0.0)

    # Add edge
    edge_id = graph_backend.add_edge(node1, node2, attrs={"weight": 0.5})
    assert isinstance(edge_id, int)

    # Check edge attributes
    df = graph_backend.edge_attrs()
    assert df[DEFAULT_ATTR_KEYS.EDGE_SOURCE].to_list() == [node1]
    assert df[DEFAULT_ATTR_KEYS.EDGE_TARGET].to_list() == [node2]
    assert df["weight"].to_list() == [0.5]

    # testing adding new add attribute
    graph_backend.add_edge_attr_key("new_attribute", 0.0)
    edge_id = graph_backend.add_edge(node2, node3, attrs={"new_attribute": 1.0, "weight": 0.1})
    assert isinstance(edge_id, int)

    df = graph_backend.edge_attrs()
    assert df["new_attribute"].to_list() == [0.0, 1.0]
    assert df["weight"].to_list() == [0.5, 0.1]


def test_remove_edge_by_id(graph_backend: BaseGraph) -> None:
    """Test removing an edge by ID across backends using unified API."""
    # Setup
    graph_backend.add_node_attr_key("x", None)
    graph_backend.add_edge_attr_key("weight", 0.0)

    n1 = graph_backend.add_node({"t": 0, "x": 1.0})
    n2 = graph_backend.add_node({"t": 1, "x": 2.0})
    n3 = graph_backend.add_node({"t": 2, "x": 3.0})

    e1 = graph_backend.add_edge(n1, n2, {"weight": 0.5})
    e2 = graph_backend.add_edge(n2, n3, {"weight": 0.7})

    assert graph_backend.num_edges == 2
    assert graph_backend.has_edge(n1, n2)
    assert graph_backend.has_edge(n2, n3)

    # Delete first edge
    graph_backend.remove_edge(edge_id=e1)
    assert graph_backend.num_edges == 1
    assert not graph_backend.has_edge(n1, n2)
    assert graph_backend.has_edge(n2, n3)

    remaining_ids = set(graph_backend.edge_ids())
    assert e1 not in remaining_ids
    assert e2 in remaining_ids

    # Delete non-existing edge should raise
    with pytest.raises(ValueError, match=rf"Edge {e1} does not exist in the graph\."):
        graph_backend.remove_edge(edge_id=e1)

    with pytest.raises(ValueError, match=r"Edge 999999 does not exist in the graph\."):
        graph_backend.remove_edge(edge_id=999999)

    with pytest.raises(ValueError, match=r"Provide either edge_id or both source_id and target_id\."):
        graph_backend.remove_edge()


def test_remove_edge_by_nodes(graph_backend: BaseGraph) -> None:
    """Test removing an edge by its source/target IDs."""
    graph_backend.add_node_attr_key("x", None)
    graph_backend.add_edge_attr_key("weight", 0.0)

    a = graph_backend.add_node({"t": 0, "x": 0.0})
    b = graph_backend.add_node({"t": 1, "x": 1.0})
    c = graph_backend.add_node({"t": 2, "x": 2.0})

    graph_backend.add_edge(a, b, {"weight": 0.2})
    graph_backend.add_edge(b, c, {"weight": 0.8})

    assert graph_backend.has_edge(a, b)
    assert graph_backend.has_edge(b, c)

    # Remove a->b
    graph_backend.remove_edge(a, b)
    assert not graph_backend.has_edge(a, b)
    assert graph_backend.has_edge(b, c)

    # Removing again should raise
    with pytest.raises(ValueError, match=rf"Edge {a}->{b} does not exist in the graph\."):
        graph_backend.remove_edge(a, b)

    # Removing non-existent pair should raise
    with pytest.raises(ValueError, match=rf"Edge {a}->{c} does not exist in the graph\."):
        graph_backend.remove_edge(a, c)


def test_node_ids(graph_backend: BaseGraph) -> None:
    """Test retrieving node IDs."""
    graph_backend.add_node({"t": 0})
    graph_backend.add_node({"t": 1})

    assert len(graph_backend.node_ids()) == 2


def test_filter_nodes_by_attribute(graph_backend: BaseGraph) -> None:
    """Test filtering nodes by attributes."""
    graph_backend.add_node_attr_key("label", None)

    node1 = graph_backend.add_node({"t": 0, "label": "A"})
    node2 = graph_backend.add_node({"t": 0, "label": "B"})
    node3 = graph_backend.add_node({"t": 1, "label": "A"})

    # Filter by time
    nodes = graph_backend.filter(NodeAttr("t") == 0).node_ids()
    assert set(nodes) == {node1, node2}

    # Filter by label
    nodes = graph_backend.filter(NodeAttr("label") == "A").node_ids()
    assert set(nodes) == {node1, node3}

    # Filter by t and label using multiple conditions
    nodes = graph_backend.filter(NodeAttr("t") == 1, NodeAttr("label") == "A").node_ids()
    assert set(nodes) == {node3}

    # Test with inequality
    nodes = graph_backend.filter(NodeAttr("t") > 0).node_ids()
    assert set(nodes) == {node3}

    # Test with multiple conditions using *args for AND
    nodes = graph_backend.filter(NodeAttr("t") == 0, NodeAttr("label") == "A").node_ids()
    assert set(nodes) == {node1}


def test_filter_nodes_by_membership(graph_backend: BaseGraph) -> None:
    """Test filtering nodes using membership comparisons."""
    node_a = graph_backend.add_node({"t": 0})
    node_b = graph_backend.add_node({"t": 1})
    node_c = graph_backend.add_node({"t": 2})

    members = graph_backend.filter(NodeAttr("t").is_in([0, 2])).node_ids()
    assert set(members) == {node_a, node_c}

    np_members = graph_backend.filter(NodeAttr("t").is_in(np.array([1], dtype=np.int64))).node_ids()
    assert set(np_members) == {node_b}


def test_time_points(graph_backend: BaseGraph) -> None:
    """Test retrieving time points."""
    graph_backend.add_node({"t": 0})
    graph_backend.add_node({"t": 2})
    graph_backend.add_node({"t": 1})

    assert set(graph_backend.time_points()) == {0, 1, 2}


def test_node_attrs(graph_backend: BaseGraph) -> None:
    """Test retrieving node attributes."""
    graph_backend.add_node_attr_key("x", 0.0)
    graph_backend.add_node_attr_key("coordinates", np.array([0.0, 0.0]))

    node1 = graph_backend.add_node({"t": 0, "x": 1.0, "coordinates": np.array([10.0, 20.0])})
    node2 = graph_backend.add_node({"t": 1, "x": 2.0, "coordinates": np.array([30.0, 40.0])})

    df = graph_backend.filter(node_ids=[node1, node2]).node_attrs(attr_keys=["x"])
    assert isinstance(df, pl.DataFrame)
    assert df["x"].to_list() == [1.0, 2.0]

    # Test unpack functionality
    df_unpacked = graph_backend.filter(node_ids=[node1, node2]).node_attrs(attr_keys=["coordinates"], unpack=True)
    if "coordinates_0" in df_unpacked.columns:
        assert df_unpacked["coordinates_0"].to_list() == [10.0, 30.0]
        assert df_unpacked["coordinates_1"].to_list() == [20.0, 40.0]


def test_edge_attrs(graph_backend: BaseGraph) -> None:
    """Test retrieving edge attributes."""
    node1 = graph_backend.add_node({"t": 0})
    node2 = graph_backend.add_node({"t": 1})

    graph_backend.add_edge_attr_key("weight", 0.0)
    graph_backend.add_edge_attr_key("vector", np.array([0.0, 0.0]))

    graph_backend.add_edge(node1, node2, attrs={"weight": 0.5, "vector": np.array([1.0, 2.0])})

    df = graph_backend.edge_attrs(attr_keys=["weight"])
    assert isinstance(df, pl.DataFrame)
    assert df["weight"].to_list() == [0.5]

    # Test unpack functionality
    df_unpacked = graph_backend.edge_attrs(attr_keys=["vector"], unpack=True)
    if "vector_0" in df_unpacked.columns:
        assert df_unpacked["vector_0"].to_list() == [1.0]
        assert df_unpacked["vector_1"].to_list() == [2.0]


def test_edge_attrs_subgraph_edge_ids(graph_backend: BaseGraph) -> None:
    """Test that edge_attrs preserves original edge IDs when using node_ids parameter."""
    # Add edge attribute key
    graph_backend.add_edge_attr_key("weight", 0.0)

    # Create nodes
    node1 = graph_backend.add_node({"t": 0})
    node2 = graph_backend.add_node({"t": 1})
    node3 = graph_backend.add_node({"t": 2})
    node4 = graph_backend.add_node({"t": 3})

    print(f"Created nodes: {node1=}, {node2=}, {node3=}, {node4=}")

    # Create edges
    edge1 = graph_backend.add_edge(node1, node2, attrs={"weight": 0.1})
    edge2 = graph_backend.add_edge(node2, node3, attrs={"weight": 0.2})
    edge3 = graph_backend.add_edge(node3, node4, attrs={"weight": 0.3})
    edge4 = graph_backend.add_edge(node1, node3, attrs={"weight": 0.4})

    print(f"Created edges: {edge1=}, {edge2=}, {edge3=}, {edge4=}")

    # Get all edge attributes(full graph)
    df_full = graph_backend.edge_attrs()
    print(f"Full graph edges: {df_full}")

    full_edge_ids = df_full[DEFAULT_ATTR_KEYS.EDGE_ID].to_list()
    full_sources = df_full[DEFAULT_ATTR_KEYS.EDGE_SOURCE].to_list()
    full_targets = df_full[DEFAULT_ATTR_KEYS.EDGE_TARGET].to_list()

    print("Full graph edge details:")
    for eid, src, tgt in zip(full_edge_ids, full_sources, full_targets, strict=False):
        print(f"  Edge {eid}: {src} -> {tgt}")

    # Get edge attributesfor a subset of nodes [node1, node2, node3]
    # This should include:
    # - edge1: node1 -> node2
    # - edge2: node2 -> node3
    # - edge4: node1 -> node3
    # But NOT edge3: node3 -> node4 (since node4 is not in the subset)
    df_subset = graph_backend.filter(node_ids=[node1, node2, node3]).edge_attrs()
    print(f"Subset graph edges: {df_subset}")

    subset_edge_ids = df_subset[DEFAULT_ATTR_KEYS.EDGE_ID].to_list()
    subset_sources = df_subset[DEFAULT_ATTR_KEYS.EDGE_SOURCE].to_list()
    subset_targets = df_subset[DEFAULT_ATTR_KEYS.EDGE_TARGET].to_list()

    print("Subset graph edge details:")
    for eid, src, tgt in zip(subset_edge_ids, subset_sources, subset_targets, strict=False):
        print(f"  Edge {eid}: {src} -> {tgt}")

    # The edge IDs should preserve the original edge IDs
    # and only include edges between the specified nodes
    expected_subset_edge_ids = {edge1, edge2, edge4}
    actual_subset_edge_ids = set(subset_edge_ids)

    # This will demonstrate the bug
    msg = f"Expected {expected_subset_edge_ids}, got {actual_subset_edge_ids}"
    assert expected_subset_edge_ids == actual_subset_edge_ids, msg


def test_subgraph_with_node_and_edge_attr_filters(graph_backend: BaseGraph) -> None:
    """Test subgraph with node and edge attribute filters."""
    graph_backend.add_node_attr_key("x", 0.0)
    graph_backend.add_node_attr_key("y", 0.0)
    graph_backend.add_edge_attr_key("weight", 0.0)
    graph_backend.add_edge_attr_key("length", 0.0)

    node1 = graph_backend.add_node({"t": 0, "x": 1.0, "y": 0.0})
    node2 = graph_backend.add_node({"t": 1, "x": 2.0, "y": 0.0})
    node3 = graph_backend.add_node({"t": 2, "x": 1.0, "y": 0.0})
    node4 = graph_backend.add_node({"t": 3, "x": 3.0, "y": 0.0})
    node5 = graph_backend.add_node({"t": 4, "x": 0.5, "y": 0.0})

    graph_backend.add_edge(node1, node3, attrs={"weight": 0.8, "length": 1.0})
    edge2 = graph_backend.add_edge(node3, node5, attrs={"weight": 0.2, "length": 0.5})
    graph_backend.add_edge(node2, node4, attrs={"weight": 0.0, "length": 0.1})

    for node_attrs, edge_attrs in ((["t", "x"], ["weight"]), ([], [])):
        subgraph = graph_backend.filter(
            NodeAttr("x") <= 1.0,
            EdgeAttr("weight") < 0.5,
        ).subgraph(
            node_attr_keys=node_attrs,
            edge_attr_keys=edge_attrs,
        )

        assert set(subgraph.node_attr_keys) == {DEFAULT_ATTR_KEYS.T, *node_attrs}
        assert set(subgraph.edge_attr_keys) == set(edge_attrs)

        assert subgraph.num_nodes == 3
        assert subgraph.num_edges == 1

        subgraph_node_ids = subgraph.node_ids()
        assert set(subgraph_node_ids) == {node1, node3, node5}

        subgraph_edge_ids = subgraph.edge_ids()
        assert set(subgraph_edge_ids) == {edge2}


def test_subgraph_with_node_ids_and_filters(graph_backend: BaseGraph) -> None:
    """Test subgraph with node IDs and filters."""
    graph_backend.add_node_attr_key("x", None)
    graph_backend.add_edge_attr_key("weight", 0.0)

    node0 = graph_backend.add_node({"t": 0, "x": 1.0})
    node1 = graph_backend.add_node({"t": 1, "x": 2.0})
    node2 = graph_backend.add_node({"t": 2, "x": 1.0})
    node3 = graph_backend.add_node({"t": 3, "x": 3.0})
    node4 = graph_backend.add_node({"t": 4, "x": 0.5})

    graph_backend.add_edge(node0, node2, attrs={"weight": 0.8})
    graph_backend.add_edge(node2, node4, attrs={"weight": 0.2})
    graph_backend.add_edge(node1, node3, attrs={"weight": 0.0})

    g_filter = graph_backend.filter(
        NodeAttr("x") <= 1.0,
        EdgeAttr("weight") < 0.5,
        node_ids=[node0, node2],
    )
    node_ids = g_filter.node_ids()
    assert set(node_ids) == {node0, node2}

    subgraph = g_filter.subgraph()

    assert subgraph.num_nodes == 2
    assert subgraph.num_edges == 0

    subgraph_node_ids = subgraph.node_ids()
    assert set(subgraph_node_ids) == {node0, node2}

    subgraph_edge_ids = subgraph.edge_ids()
    assert len(subgraph_edge_ids) == 0


@pytest.mark.parametrize(
    "value",
    [
        pytest.param(42, id="int-42"),
        pytest.param(3.14, id="float-3.14"),
        pytest.param("test_string", id="str-test_string"),
        pytest.param(np.array([1, 2, 3]), id="ndarray-1d"),
        pytest.param(np.array([[1.0, 2.0], [3.0, 4.0]]), id="ndarray-2d"),
        pytest.param(Mask(mask=np.array([[True, False], [False, True]]), bbox=(0, 0, 2, 2)), id="mask"),
        pytest.param(True, id="bool-True"),
        pytest.param(False, id="bool-False"),
    ],
)
def test_add_node_attr_key(graph_backend: BaseGraph, value) -> None:
    """Test adding new node attribute keys."""
    node = graph_backend.add_node({"t": 0})
    graph_backend.add_node_attr_key("new_attribute", value)

    df = graph_backend.filter(node_ids=[node]).node_attrs(attr_keys=["new_attribute"])
    assert len(df) == 1
    new_attr_value = df["new_attribute"].to_list()[0]
    if isinstance(value, np.ndarray):
        np.testing.assert_array_equal(new_attr_value, value)
    else:
        assert new_attr_value == value


def test_add_edge_attr_key(graph_backend: BaseGraph) -> None:
    """Test adding new edge attribute keys."""
    node1 = graph_backend.add_node({"t": 0})
    node2 = graph_backend.add_node({"t": 1})

    graph_backend.add_edge_attr_key("new_attribute", 42)
    graph_backend.add_edge(node1, node2, attrs={"new_attribute": 42})

    df = graph_backend.edge_attrs(attr_keys=["new_attribute"])
    assert df["new_attribute"].to_list() == [42]


def test_update_node_attrs(graph_backend: BaseGraph) -> None:
    """Test updating node attributes."""
    graph_backend.add_node_attr_key("x", 0.0)

    node_1 = graph_backend.add_node({"t": 0, "x": 1.0})
    node_2 = graph_backend.add_node({"t": 0, "x": 2.0})

    graph_backend.update_node_attrs(node_ids=[node_1], attrs={"x": 3.0})

    df = graph_backend.filter(node_ids=[node_1, node_2]).node_attrs(attr_keys=["x"])
    assert df["x"].to_list() == [3.0, 2.0]

    # inverted access on purpose
    graph_backend.update_node_attrs(node_ids=[node_2, node_1], attrs={"x": [5.0, 6.0]})

    df = graph_backend.filter(node_ids=[node_1, node_2]).node_attrs(attr_keys=["x"])
    assert df["x"].to_list() == [6.0, 5.0]

    # wrong length
    with pytest.raises(ValueError):
        graph_backend.update_node_attrs(node_ids=[node_1, node_2], attrs={"x": [1.0]})


def test_update_edge_attrs(graph_backend: BaseGraph) -> None:
    """Test updating edge attributes."""
    node1 = graph_backend.add_node({"t": 0})
    node2 = graph_backend.add_node({"t": 1})

    graph_backend.add_edge_attr_key("weight", 0.0)
    edge_id = graph_backend.add_edge(node1, node2, attrs={"weight": 0.5})

    graph_backend.update_edge_attrs(edge_ids=[edge_id], attrs={"weight": 1.0})
    df = graph_backend.filter(node_ids=[node1, node2]).edge_attrs(attr_keys=["weight"])
    assert df["weight"].to_list() == [1.0]

    # wrong length
    with pytest.raises(ValueError):
        graph_backend.update_edge_attrs(edge_ids=[edge_id], attrs={"weight": [1.0, 2.0]})


def test_num_edges(graph_backend: BaseGraph) -> None:
    """Test counting edges."""
    node1 = graph_backend.add_node({"t": 0})
    node2 = graph_backend.add_node({"t": 1})

    graph_backend.add_edge_attr_key("weight", 0.0)
    graph_backend.add_edge(node1, node2, attrs={"weight": 0.5})

    assert graph_backend.num_edges == 1


def test_num_nodes(graph_backend: BaseGraph) -> None:
    """Test counting nodes."""
    graph_backend.add_node({"t": 0})
    graph_backend.add_node({"t": 1})

    assert graph_backend.num_nodes == 2


def test_edge_attrs_include_targets(graph_backend: BaseGraph) -> None:
    """Test the inclusive flag behavior in edge_attrs method."""
    # Add edge attribute key
    graph_backend.add_edge_attr_key("weight", 0.0)

    # Create a graph with 4 nodes
    # Graph structure:
    #   node0 -> node1 -> node2 -> node3
    #        \             ^
    #         -> node3  ----+
    node0 = graph_backend.add_node({"t": 0})
    node1 = graph_backend.add_node({"t": 1})
    node2 = graph_backend.add_node({"t": 2})
    node3 = graph_backend.add_node({"t": 3})

    print(f"Created nodes: {node0=}, {node1=}, {node2=}, {node3=}")

    # Create edges with different weights for easy identification
    edge0 = graph_backend.add_edge(node0, node1, attrs={"weight": 0.1})  # node0 -> node1
    edge1 = graph_backend.add_edge(node1, node2, attrs={"weight": 0.2})  # node1 -> node2
    edge2 = graph_backend.add_edge(node2, node3, attrs={"weight": 0.3})  # node2 -> node3
    edge3 = graph_backend.add_edge(node3, node0, attrs={"weight": 0.4})  # node3 -> node0

    print(f"Created edges: {edge0=}, {edge1=}, {edge2=}, {edge3=}")

    # Get all edges for reference
    df_all = graph_backend.edge_attrs()
    print(f"All edges:\n{df_all}")

    # Test with include_targets=False (default)
    # When selecting [node1, node2, node3], should only include edges between these nodes:
    # - edge0: node0 -> node1 ✗ (node0 not in selection)
    # - edge1: node1 -> node2 ✓
    # - edge2: node2 -> node3 ✓
    # - edge3: node3 -> node0 ✗ (node0 not in selection)
    df_exclusive = graph_backend.filter(node_ids=[node1, node2, node3], include_targets=False).edge_attrs()
    print(f"Exclusive edges (include_targets=False):\n{df_exclusive}")
    exclusive_edge_ids = set(df_exclusive[DEFAULT_ATTR_KEYS.EDGE_ID].to_list())
    expected_exclusive = {edge1, edge2}

    print(f"Expected exclusive edge IDs: {expected_exclusive}")
    print(f"Actual exclusive edge IDs: {exclusive_edge_ids}")

    msg = f"include_targets=False: Expected {expected_exclusive}, got {exclusive_edge_ids}"
    assert exclusive_edge_ids == expected_exclusive, msg

    # Verify the weights match expected edges
    exclusive_weights = df_exclusive["weight"].to_list()
    expected_weights = [0.2, 0.3]  # weights for edge1, edge2
    assert sorted(exclusive_weights) == sorted(expected_weights)

    # Test with include_targets=True
    # When selecting [node2, node3], should include edges to neighbors:
    # - edge0: node0 -> node1 ✗ (node0 not in selection)
    # - edge1: node1 -> node2 ✗ (node1 not in selection)
    # - edge2: node2 -> node3 ✓
    # - edge3: node3 -> node0 ✓
    df_inclusive = graph_backend.filter(node_ids=[node2, node3], include_targets=True).edge_attrs()
    print(f"Inclusive edges (include_targets=True):\n{df_inclusive}")
    inclusive_edge_ids = set(df_inclusive[DEFAULT_ATTR_KEYS.EDGE_ID].to_list())
    expected_inclusive = {edge2, edge3}

    print(f"Expected inclusive edge IDs: {expected_inclusive}")
    print(f"Actual inclusive edge IDs: {inclusive_edge_ids}")

    msg = f"include_targets=True: Expected {expected_inclusive}, got {inclusive_edge_ids}"
    assert inclusive_edge_ids == expected_inclusive, msg

    # Verify all weights are included
    inclusive_weights = df_inclusive["weight"].to_list()
    expected_all_weights = [0.3, 0.4]  # weights for all edges
    assert sorted(inclusive_weights) == sorted(expected_all_weights)

    # Test edge case: selecting only one node with include_targets=True
    # When selecting [node1], with include_targets=True should include edges to neighbors:
    # - edge0: node0 -> node1 ✗ (node1 not in selection)
    # - edge1: node1 -> node2 ✓
    # - edge2: node2 -> node3 ✗ (node1 not in selection)
    # - edge3: node3 -> node0 ✗ (node1 not in selection)
    df_single_inclusive = graph_backend.filter(node_ids=[node1], include_targets=True).edge_attrs()
    print(f"Single node inclusive edges: {df_single_inclusive}")
    single_inclusive_edge_ids = set(df_single_inclusive[DEFAULT_ATTR_KEYS.EDGE_ID].to_list())
    expected_single_inclusive = {edge1}

    msg = f"Single node include_targets=True: Expected {expected_single_inclusive}, got {single_inclusive_edge_ids}"
    assert single_inclusive_edge_ids == expected_single_inclusive, msg

    # Test edge case: selecting only one node with include_targets=False
    # When selecting [node1], with include_targets=False should include no edges
    # (since there are no edges strictly between just node1)
    df_single_exclusive = graph_backend.filter(node_ids=[node1], include_targets=False).edge_attrs()
    print(f"Single node exclusive edges: {df_single_exclusive}")
    single_exclusive_edge_ids = set(df_single_exclusive[DEFAULT_ATTR_KEYS.EDGE_ID].to_list())
    expected_single_exclusive = set()  # No edges strictly within [node1]

    msg = f"Single node include_targets=False: Expected {expected_single_exclusive}, got {single_exclusive_edge_ids}"
    assert single_exclusive_edge_ids == expected_single_exclusive, msg


def test_from_ctc(
    ctc_data_dir: Path,
    graph_backend: BaseGraph,
) -> None:
    # ctc data comes from
    # https://data.celltrackingchallenge.net/training-datasets/Fluo-C2DL-Huh7.zip

    if isinstance(graph_backend, SQLGraph):
        kwargs = {"drivername": "sqlite", "database": ":memory:", "overwrite": True}
    else:
        kwargs = {}

    graph = graph_backend.__class__.from_ctc(ctc_data_dir / "02_GT/TRA", **kwargs)

    assert graph.num_nodes > 0
    assert graph.num_edges > 0


def test_sucessors_and_degree(graph_backend: BaseGraph) -> None:
    """Test getting successors of nodes."""
    # Add attribute keys
    graph_backend.add_node_attr_key("x", 0.0)
    graph_backend.add_node_attr_key("y", 0.0)
    graph_backend.add_edge_attr_key("weight", 0.0)

    # Create a simple graph structure: node0 -> node1 -> node2
    #                                      \-> node3
    node0 = graph_backend.add_node({"t": 0, "x": 0.0, "y": 0.0})
    node1 = graph_backend.add_node({"t": 1, "x": 1.0, "y": 1.0})
    node2 = graph_backend.add_node({"t": 2, "x": 2.0, "y": 2.0})
    node3 = graph_backend.add_node({"t": 2, "x": 3.0, "y": 3.0})

    # Add edges
    graph_backend.add_edge(node0, node1, {"weight": 0.5})  # node0 -> node1
    graph_backend.add_edge(node0, node3, {"weight": 0.7})  # node0 -> node3
    graph_backend.add_edge(node1, node2, {"weight": 0.3})  # node1 -> node2

    # Test successors of node0 (should return node1 and node3)
    successors = graph_backend.successors(node0)
    assert isinstance(successors, list)
    assert len(successors) == 2  # node0 has 2 successors
    assert graph_backend.out_degree(node0) == 2

    # Check that we get the correct target nodes (order doesn't matter)
    successor_nodes = set(successors)
    assert successor_nodes == {node1, node3}

    successors_df = graph_backend.successors(node0, return_attrs=True)
    assert isinstance(successors_df, pl.DataFrame)
    assert set(successors_df[DEFAULT_ATTR_KEYS.NODE_ID].to_list()) == {node1, node3}

    # Test successors of node1 (should return node2)
    successors = graph_backend.successors(node1)
    assert isinstance(successors, list)
    assert len(successors) == 1  # node1 has 1 successor
    assert successors[0] == node2
    assert graph_backend.out_degree(node1) == 1

    # Test successors of node2 (should return empty - no successors)
    successors = graph_backend.successors(node2)
    assert isinstance(successors, list)
    assert len(successors) == 0  # node2 has no successors
    assert graph_backend.out_degree(node2) == 0

    # Test with multiple nodes
    successors_dict = graph_backend.successors([node0, node1, node2])
    assert isinstance(successors_dict, dict)
    assert len(successors_dict) == 3
    assert sorted(successors_dict[node0]) == sorted([node1, node3])
    assert successors_dict[node1] == [node2]
    assert successors_dict[node2] == []

    successors_dict_df = graph_backend.successors([node0, node1, node2], return_attrs=True)
    assert isinstance(successors_dict_df[node0], pl.DataFrame)
    assert set(successors_dict_df[node0][DEFAULT_ATTR_KEYS.NODE_ID].to_list()) == {node1, node3}
    assert set(successors_dict_df[node1][DEFAULT_ATTR_KEYS.NODE_ID].to_list()) == {node2}
    assert len(successors_dict_df[node2]) == 0

    # testing query all
    assert graph_backend.out_degree() == [2, 1, 0, 0]

    # testing different ordering
    assert graph_backend.out_degree([node0, node1, node2]) == [2, 1, 0]
    assert graph_backend.out_degree([node1, node2, node0]) == [1, 0, 2]

    # Check node0's successors
    assert len(successors_dict_df[node0]) == 2
    # Check node1's successors
    assert len(successors_dict_df[node1]) == 1
    # Check node2's successors (empty)
    assert len(successors_dict_df[node2]) == 0


def test_predecessors_and_degree(graph_backend: BaseGraph) -> None:
    """Test getting predecessors of nodes."""
    # Add attribute keys
    graph_backend.add_node_attr_key("x", 0.0)
    graph_backend.add_node_attr_key("y", 0.0)
    graph_backend.add_edge_attr_key("weight", 0.0)

    # Create a simple graph structure: node0 -> node1 -> node2
    #                                      \-> node3
    node0 = graph_backend.add_node({"t": 0, "x": 0.0, "y": 0.0})
    node1 = graph_backend.add_node({"t": 1, "x": 1.0, "y": 1.0})
    node2 = graph_backend.add_node({"t": 2, "x": 2.0, "y": 2.0})
    node3 = graph_backend.add_node({"t": 2, "x": 3.0, "y": 3.0})

    # Add edges
    graph_backend.add_edge(node0, node1, {"weight": 0.5})  # node0 -> node1
    graph_backend.add_edge(node0, node3, {"weight": 0.7})  # node0 -> node3
    graph_backend.add_edge(node1, node2, {"weight": 0.3})  # node1 -> node2

    # Test predecessors of node0 (should return empty - no predecessors)
    predecessors = graph_backend.predecessors(node0)
    assert isinstance(predecessors, list)
    assert len(predecessors) == 0  # node0 has no predecessors
    assert graph_backend.in_degree(node0) == 0

    # Test predecessors of node1 (should return node0)
    predecessors = graph_backend.predecessors(node1)
    assert isinstance(predecessors, list)
    assert len(predecessors) == 1  # node1 has 1 predecessor
    assert graph_backend.in_degree(node1) == 1
    assert predecessors[0] == node0

    # Test predecessors of node2 (should return node1)
    predecessors = graph_backend.predecessors(node2)
    assert isinstance(predecessors, list)
    assert len(predecessors) == 1  # node2 has 1 predecessor
    assert predecessors[0] == node1
    assert graph_backend.in_degree(node2) == 1

    # Test predecessors of node3 (should return node0)
    predecessors = graph_backend.predecessors(node3)
    assert isinstance(predecessors, list)
    assert len(predecessors) == 1  # node3 has 1 predecessor
    assert predecessors[0] == node0
    assert graph_backend.in_degree(node3) == 1

    # Test with multiple nodes
    predecessors_dict = graph_backend.predecessors([node0, node1, node2, node3])
    assert isinstance(predecessors_dict, dict)
    assert len(predecessors_dict) == 4
    assert predecessors_dict[node0] == []
    assert predecessors_dict[node1] == [node0]
    assert predecessors_dict[node2] == [node1]
    assert predecessors_dict[node3] == [node0]

    predecessors_dict_df = graph_backend.predecessors([node0, node1, node2, node3], return_attrs=True)
    assert isinstance(predecessors_dict_df[node1], pl.DataFrame)
    assert predecessors_dict_df[node0].is_empty()
    assert set(predecessors_dict_df[node1][DEFAULT_ATTR_KEYS.NODE_ID].to_list()) == {node0}
    assert set(predecessors_dict_df[node2][DEFAULT_ATTR_KEYS.NODE_ID].to_list()) == {node1}
    assert set(predecessors_dict_df[node3][DEFAULT_ATTR_KEYS.NODE_ID].to_list()) == {node0}
    assert graph_backend.in_degree() == [0, 1, 1, 1]
    # testing different ordering
    assert graph_backend.in_degree([node0, node1, node2, node3]) == [0, 1, 1, 1]
    assert graph_backend.in_degree([node1, node2, node3, node0]) == [1, 1, 1, 0]

    # Check predecessors
    assert len(predecessors_dict[node0]) == 0  # node0 has no predecessors
    assert len(predecessors_dict[node1]) == 1  # node1 has 1 predecessor
    assert len(predecessors_dict[node2]) == 1  # node2 has 1 predecessor
    assert len(predecessors_dict[node3]) == 1  # node3 has 1 predecessor


def test_sucessors_with_attr_keys(graph_backend: BaseGraph) -> None:
    """Test getting successors with specific attribute keys."""
    # Add attribute keys
    graph_backend.add_node_attr_key("x", 0.0)
    graph_backend.add_node_attr_key("y", 0.0)
    graph_backend.add_node_attr_key("label", "X")
    graph_backend.add_edge_attr_key("weight", 0.0)

    # Create nodes
    node0 = graph_backend.add_node({"t": 0, "x": 0.0, "y": 0.0, "label": "A"})
    node1 = graph_backend.add_node({"t": 1, "x": 1.0, "y": 1.0, "label": "B"})
    node2 = graph_backend.add_node({"t": 1, "x": 2.0, "y": 2.0, "label": "C"})

    # Add edges
    graph_backend.add_edge(node0, node1, {"weight": 0.5})
    graph_backend.add_edge(node0, node2, {"weight": 0.7})

    # Test with single attribute key as string
    successors_ids = graph_backend.successors(node0)
    assert isinstance(successors_ids, list)

    successors_df = graph_backend.successors(node0, attr_keys="x", return_attrs=True)
    assert isinstance(successors_df, pl.DataFrame)
    assert "x" in successors_df.columns
    assert "y" not in successors_df.columns

    # Should not contain other attribute keys when we specify specific ones
    available_cols = set(successors_df.columns)
    # The exact columns depend on implementation, but x should be there
    assert "x" in available_cols

    # Test with multiple attribute keys as list
    successors_df = graph_backend.successors(node0, attr_keys=["x", "label"], return_attrs=True)
    assert isinstance(successors_df, pl.DataFrame)
    assert "x" in successors_df.columns
    assert "label" in successors_df.columns
    assert "y" not in successors_df.columns

    # Verify the content makes sense
    if len(successors_df) > 0:
        x_values = successors_df["x"].to_list()
        label_values = successors_df["label"].to_list()
        # These should correspond to node1 and node2's attributes
        assert set(x_values) == {1.0, 2.0}
        assert set(label_values) == {"B", "C"}


def test_predecessors_with_attr_keys(graph_backend: BaseGraph) -> None:
    """Test getting predecessors with specific attribute keys."""
    # Add attribute keys
    graph_backend.add_node_attr_key("x", 0.0)
    graph_backend.add_node_attr_key("y", 0.0)
    graph_backend.add_node_attr_key("label", "X")
    graph_backend.add_edge_attr_key("weight", 0.0)

    # Create nodes
    node0 = graph_backend.add_node({"t": 0, "x": 0.0, "y": 0.0, "label": "A"})
    node1 = graph_backend.add_node({"t": 0, "x": 1.0, "y": 1.0, "label": "B"})
    node2 = graph_backend.add_node({"t": 1, "x": 2.0, "y": 2.0, "label": "C"})

    # Add edges (both node0 and node1 point to node2)
    graph_backend.add_edge(node0, node2, {"weight": 0.5})
    graph_backend.add_edge(node1, node2, {"weight": 0.7})

    # Test with single attribute key as string
    predecessors_ids = graph_backend.predecessors(node2)
    assert isinstance(predecessors_ids, list)

    predecessors_df = graph_backend.predecessors(node2, attr_keys="label", return_attrs=True)
    assert isinstance(predecessors_df, pl.DataFrame)
    assert "label" in predecessors_df.columns
    assert "y" not in predecessors_df.columns
    assert "x" not in predecessors_df.columns

    # Test with multiple attribute keys as list
    predecessors_df = graph_backend.predecessors(node2, attr_keys=["x", "label"], return_attrs=True)
    assert isinstance(predecessors_df, pl.DataFrame)
    assert "x" in predecessors_df.columns
    assert "label" in predecessors_df.columns
    assert "y" not in predecessors_df.columns

    # Verify the content makes sense - should have 2 predecessors
    assert len(predecessors_df) == 2
    x_values = predecessors_df["x"].to_list()
    label_values = predecessors_df["label"].to_list()
    # These should correspond to node0 and node1's attributes
    assert set(x_values) == {0.0, 1.0}
    assert set(label_values) == {"A", "B"}


def test_sucessors_predecessors_edge_cases(graph_backend: BaseGraph) -> None:
    """Test edge cases for successors and predecessors methods."""
    # Add attribute keys
    graph_backend.add_node_attr_key("x", 0.0)
    graph_backend.add_edge_attr_key("weight", 0.0)

    # Create isolated nodes (no edges)
    node0 = graph_backend.add_node({"t": 0, "x": 0.0})
    node1 = graph_backend.add_node({"t": 1, "x": 1.0})

    # Test successors/predecessors of isolated nodes
    successors = graph_backend.successors(node0)
    assert isinstance(successors, list)
    assert len(successors) == 0
    successors_df = graph_backend.successors(node0, return_attrs=True)
    assert isinstance(successors_df, pl.DataFrame)
    assert len(successors_df) == 0

    predecessors = graph_backend.predecessors(node1)
    assert isinstance(predecessors, list)
    assert len(predecessors) == 0
    predecessors_df = graph_backend.predecessors(node1, return_attrs=True)
    assert isinstance(predecessors_df, pl.DataFrame)
    assert len(predecessors_df) == 0

    # Test with empty list of nodes
    successors_dict = graph_backend.successors([])
    assert isinstance(successors_dict, dict)
    assert len(successors_dict) == 0

    predecessors_dict = graph_backend.predecessors([])
    assert isinstance(predecessors_dict, dict)
    assert len(predecessors_dict) == 0

    # Test with non-existent attribute keys (should work but return limited columns)
    # This depends on implementation - some might raise errors, others might ignore
    try:
        successors_df = graph_backend.successors(node0, attr_keys=["nonexistent"], return_attrs=True)
        assert isinstance(successors_df, pl.DataFrame)
    except (KeyError, AttributeError):
        # This is also acceptable behavior
        pass


def test_match_method(graph_backend: BaseGraph) -> None:
    """Test the match method for matching nodes between two graphs."""
    # Create first graph (self) with masks
    graph_backend.add_node_attr_key("x", 0.0)
    graph_backend.add_node_attr_key("y", 0.0)
    graph_backend.add_node_attr_key(DEFAULT_ATTR_KEYS.MASK, None)

    # Create masks for first graph
    mask1_data = np.array([[True, True], [True, True]], dtype=bool)
    mask1 = Mask(mask1_data, bbox=np.array([0, 0, 2, 2]))

    mask2_data = np.array([[True, False], [True, False]], dtype=bool)
    mask2 = Mask(mask2_data, bbox=np.array([10, 10, 12, 12]))

    mask3_data = np.array([[True, True, True, True, True]], dtype=bool)
    mask3 = Mask(mask3_data, bbox=np.array([20, 20, 21, 25]))

    # Add nodes to first graph
    node1 = graph_backend.add_node({"t": 0, "x": 1.0, "y": 1.0, DEFAULT_ATTR_KEYS.MASK: mask1})
    node2 = graph_backend.add_node({"t": 1, "x": 2.0, "y": 2.0, DEFAULT_ATTR_KEYS.MASK: mask2})
    node3 = graph_backend.add_node({"t": 2, "x": 3.0, "y": 3.0, DEFAULT_ATTR_KEYS.MASK: mask3})

    graph_backend.add_edge_attr_key("weight", 0.0)
    # this will not be matched
    graph_backend.add_edge(node1, node2, {"weight": 0.5})
    graph_backend.add_edge(node2, node3, {"weight": 0.3})

    # this will be matched
    graph_backend.add_edge(node1, node3, {"weight": 0.3})

    # Create second graph (other/reference) with overlapping masks
    if isinstance(graph_backend, SQLGraph):
        kwargs = {"drivername": "sqlite", "database": ":memory:"}
    else:
        kwargs = {}

    other_graph = graph_backend.__class__(**kwargs)
    other_graph.add_node_attr_key("x", 0.0)
    other_graph.add_node_attr_key("y", 0.0)
    other_graph.add_node_attr_key(DEFAULT_ATTR_KEYS.MASK, None)

    # Create overlapping masks for second graph
    # This mask overlaps significantly with mask1 (IoU > 0.5)
    ref_mask1_data = np.array([[True, True], [True, False]], dtype=bool)
    ref_mask1 = Mask(ref_mask1_data, bbox=np.array([0, 0, 2, 2]))

    # This mask overlaps significantly with mask3 (IoU > 0.5)
    ref_mask2_data = np.array([[True, True, True, True]], dtype=bool)
    ref_mask2 = Mask(ref_mask2_data, bbox=np.array([20, 20, 21, 24]))

    # This mask should NOT overlap with other masks (IoU < 0.5, should not match)
    ref_mask3_data = np.array([[True]], dtype=bool)
    ref_mask3 = Mask(ref_mask3_data, bbox=np.array([15, 15, 16, 16]))  # Different location

    # This mask also overlaps significantly with mask3 (IoU > 0.5) but less than `ref_mask2`
    # therefore it should not match
    ref_mask4_data = np.array([[True, True, True]], dtype=bool)
    ref_mask4 = Mask(ref_mask4_data, bbox=np.array([20, 21, 21, 24]))

    # Add nodes to reference graph
    ref_node1 = other_graph.add_node({"t": 0, "x": 1.1, "y": 1.1, DEFAULT_ATTR_KEYS.MASK: ref_mask1})
    ref_node2 = other_graph.add_node({"t": 2, "x": 3.1, "y": 3.1, DEFAULT_ATTR_KEYS.MASK: ref_mask2})
    ref_node3 = other_graph.add_node({"t": 1, "x": 2.1, "y": 2.1, DEFAULT_ATTR_KEYS.MASK: ref_mask3})
    ref_node4 = other_graph.add_node({"t": 2, "x": 3.1, "y": 3.1, DEFAULT_ATTR_KEYS.MASK: ref_mask4})

    # Add edges to reference graph - matching structure with first graph
    other_graph.add_edge_attr_key("weight", 0.0)
    other_graph.add_edge(ref_node1, ref_node3, {"weight": 0.6})  # ref_node1 -> ref_node2
    other_graph.add_edge(ref_node1, ref_node2, {"weight": 0.4})  # ref_node1 -> ref_node3
    other_graph.add_edge(ref_node3, ref_node2, {"weight": 0.7})  # ref_node2 -> ref_node3
    other_graph.add_edge(ref_node3, ref_node4, {"weight": 0.5})  # ref_node3 -> ref_node4

    # Test the match method
    match_node_id_key = "matched_node_id"
    match_score_key = "match_score"
    edge_match_key = "edge_matched"

    graph_backend.match(
        other=other_graph,
        matched_node_id_key=match_node_id_key,
        match_score_key=match_score_key,
        matched_edge_mask_key=edge_match_key,
    )

    # Verify that attribute keys were added
    assert match_node_id_key in graph_backend.node_attr_keys
    assert match_score_key in graph_backend.node_attr_keys
    assert edge_match_key in graph_backend.edge_attr_keys

    # Get node attributesto check matching results
    nodes_df = graph_backend.node_attrs(attr_keys=[DEFAULT_ATTR_KEYS.NODE_ID, match_node_id_key, match_score_key])
    print(nodes_df)

    # Verify specific expected matches based on IoU
    # Create a mapping from node_id to matched values
    node_matches = {}
    for row in nodes_df.iter_rows(named=True):
        node_matches[row[DEFAULT_ATTR_KEYS.NODE_ID]] = {
            "matched_id": row[match_node_id_key],
            "score": row[match_score_key],
        }

    assert len(nodes_df) == graph_backend.num_nodes

    # Check expected matches:
    # node1 (mask1) should match ref_node1 (ref_mask1) - high IoU
    msg = f"node1 should match ref_node1, got {node_matches[node1]['matched_id']}"
    assert node_matches[node1]["matched_id"] == ref_node1, msg
    msg = f"node1 match score should be > 0.5, got {node_matches[node1]['score']}"
    assert node_matches[node1]["score"] > 0.5, msg

    # node2 (mask2) should NOT match ref_node2 (ref_mask2) - low IoU
    msg = f"node2 should not match (should be -1), got {node_matches[node2]['matched_id']}"
    assert node_matches[node2]["matched_id"] == -1, msg
    msg = f"node2 match score should be 0.0, got {node_matches[node2]['score']}"
    assert node_matches[node2]["score"] == 0.0, msg

    # node3 (mask3) should match ref_node2 (ref_mask2) - high IoU
    msg = f"node3 should match ref_node2, got {node_matches[node3]['matched_id']}"
    assert node_matches[node3]["matched_id"] == ref_node2, msg
    msg = f"node3 match score should be > 0.5, got {node_matches[node3]['score']}"
    assert node_matches[node3]["score"] > 0.5, msg

    # Verify match scores are reasonable (between 0 and 1)
    for node_id, match_info in node_matches.items():
        score = match_info["score"]
        assert 0.0 <= score <= 1.0, f"Score {score} for node {node_id} should be between 0 and 1"

    # Check edge matching
    edges_df = graph_backend.edge_attrs(attr_keys=[edge_match_key])
    assert len(edges_df) > 0

    # After your bug fixes, both edges are matching
    edge_matches = edges_df.sort(DEFAULT_ATTR_KEYS.EDGE_ID)[edge_match_key].to_list()
    expected_matches = np.asarray([False, False, True])

    np.testing.assert_array_equal(edge_matches, expected_matches)


def test_attrs_with_duplicated_attr_keys(graph_backend: BaseGraph) -> None:
    """Test that node attributeswith duplicated attribute keys are handled correctly."""
    # Add attribute keys
    graph_backend.add_node_attr_key("x", 0.0)
    graph_backend.add_node_attr_key("y", 0.0)

    # Add nodes
    node_1 = graph_backend.add_node({"t": 0, "x": 1.0, "y": 1.0})
    node_2 = graph_backend.add_node({"t": 1, "x": 2.0, "y": 2.0})

    # Add edges
    graph_backend.add_edge_attr_key("weight", 0.0)
    graph_backend.add_edge(node_1, node_2, {"weight": 0.5})

    # Test with duplicated attribute keys
    # This would crash before
    nodes_df = graph_backend.node_attrs(attr_keys=["x", "y", "x"])
    assert "x" in nodes_df.columns
    assert "y" in nodes_df.columns
    assert nodes_df["x"].to_list() == [1.0, 2.0]
    assert nodes_df["y"].to_list() == [1.0, 2.0]

    edges_df = graph_backend.edge_attrs(attr_keys=["weight", "weight", "weight"])
    assert "weight" in edges_df.columns
    assert edges_df["weight"].to_list() == [0.5]


def test_add_overlap(graph_backend: BaseGraph) -> None:
    """Test adding single overlaps to the graph."""
    # Add nodes first
    node1 = graph_backend.add_node({"t": 0})
    node2 = graph_backend.add_node({"t": 0})
    node3 = graph_backend.add_node({"t": 1})

    # Add overlaps
    graph_backend.add_overlap(node1, node2)
    graph_backend.add_overlap(node2, node3)

    # Verify overlaps were added
    assert graph_backend.has_overlaps()
    overlaps = graph_backend.overlaps()
    assert len(overlaps) == 2
    assert [node1, node2] in overlaps
    assert [node2, node3] in overlaps


def test_bulk_add_overlaps(graph_backend: BaseGraph) -> None:
    """Test adding multiple overlaps efficiently."""
    # Add nodes first
    nodes = []
    for i in range(5):
        nodes.append(graph_backend.add_node({"t": i}))

    # Create overlap pairs
    overlap_pairs = [
        [nodes[0], nodes[1]],
        [nodes[1], nodes[2]],
        [nodes[2], nodes[3]],
        [nodes[3], nodes[4]],
    ]

    # Add overlaps in bulk
    graph_backend.bulk_add_overlaps(overlap_pairs)

    # Verify all overlaps were added
    assert graph_backend.has_overlaps()
    overlaps = graph_backend.overlaps()
    assert len(overlaps) == 4
    for pair in overlap_pairs:
        assert pair in overlaps


def test_overlaps_with_node_filtering(graph_backend: BaseGraph) -> None:
    """Test retrieving overlaps filtered by specific node IDs."""
    # Add nodes
    nodes = []
    for i in range(4):
        nodes.append(graph_backend.add_node({"t": i}))

    # Add overlaps
    graph_backend.add_overlap(nodes[0], nodes[1])
    graph_backend.add_overlap(nodes[1], nodes[2])
    graph_backend.add_overlap(nodes[2], nodes[3])

    # Test filtering by nodes that have multiple overlaps
    filtered_overlaps = graph_backend.overlaps([nodes[1], nodes[2]])
    assert len(filtered_overlaps) == 1
    assert [nodes[1], nodes[2]] == filtered_overlaps[0]

    # Test filtering by nodes with no overlaps
    filtered_overlaps = graph_backend.overlaps([nodes[0], nodes[3]])
    assert len(filtered_overlaps) == 0


def test_overlaps_empty_graph(graph_backend: BaseGraph) -> None:
    """Test overlap behavior on empty graphs."""
    # Test on empty graph
    assert not graph_backend.has_overlaps()
    assert graph_backend.overlaps() == []
    assert graph_backend.overlaps([1, 2, 3]) == []


def test_overlaps_edge_cases(graph_backend: BaseGraph) -> None:
    """Test overlap functionality with edge cases."""
    # Add a single node
    node = graph_backend.add_node({"t": 0})

    # Test overlaps with single node (should be empty)
    assert graph_backend.overlaps([node]) == []

    # Test overlaps with non-existent nodes
    assert graph_backend.overlaps([999, 1000]) == []

    # Add overlap and test with mixed existing/non-existing nodes
    node2 = graph_backend.add_node({"t": 0})
    graph_backend.add_overlap(node, node2)

    overlaps = graph_backend.overlaps([node, 999])
    assert len(overlaps) == 0


def test_from_numpy_array_basic(graph_backend: BaseGraph) -> None:
    """Test basic functionality of from_numpy_array with 2D positions."""
    # Test 2D positions (T, Y, X)
    positions = np.array(
        [
            [0, 10, 20],  # t=0, y=10, x=20
            [1, 15, 25],  # t=1, y=15, x=25
            [2, 20, 30],  # t=2, y=20, x=30
        ]
    )

    if isinstance(graph_backend, RustWorkXGraph):
        # for RustWorkXGraph we validate if the OOP API is working
        graph_backend = RustWorkXGraph.from_array(positions, rx_graph=None)
    else:
        from_array(positions, graph_backend)

    assert graph_backend.num_nodes == 3
    assert graph_backend.num_edges == 0  # No tracklet_ids, so no edges

    # Check node attributes
    nodes_df = graph_backend.node_attrs(attr_keys=["t", "y", "x"])

    np.testing.assert_array_equal(nodes_df.to_numpy(), positions)


def test_from_numpy_array_3d(graph_backend: BaseGraph) -> None:
    """Test from_numpy_array with 3D positions (T, Z, Y, X)."""
    # Test 3D positions (T, Z, Y, X)
    positions = np.asarray(
        [
            [0, 5, 10, 20],  # t=0, z=5, y=10, x=20
            [1, 6, 15, 25],  # t=1, z=6, y=15, x=25
            [2, 7, 20, 30],  # t=2, z=7, y=20, x=30
        ]
    )

    tracklet_ids = np.asarray([1, 2, 3])
    tracklet_id_graph = {3: 1, 2: 1}

    if isinstance(graph_backend, RustWorkXGraph):
        # for RustWorkXGraph we validate if the OOP API is working
        graph_backend = RustWorkXGraph.from_array(
            positions,
            tracklet_ids=tracklet_ids,
            tracklet_id_graph=tracklet_id_graph,
            rx_graph=None,
        )
    else:
        from_array(
            positions,
            graph_backend,
            tracklet_ids=tracklet_ids,
            tracklet_id_graph=tracklet_id_graph,
        )

    assert graph_backend.num_nodes == 3
    assert graph_backend.num_edges == 2

    edges_df = graph_backend.edge_attrs()
    assert len(edges_df) == 2

    nodes_df = graph_backend.node_attrs()
    node_ids = nodes_df[DEFAULT_ATTR_KEYS.NODE_ID].to_list()

    edges = edges_df.select([DEFAULT_ATTR_KEYS.EDGE_SOURCE, DEFAULT_ATTR_KEYS.EDGE_TARGET]).to_numpy().tolist()
    assert [node_ids[0], node_ids[1]] in edges
    assert [node_ids[0], node_ids[2]] in edges

    np.testing.assert_array_equal(nodes_df.select(["t", "z", "y", "x"]).to_numpy(), positions)
    np.testing.assert_array_equal(nodes_df[DEFAULT_ATTR_KEYS.TRACKLET_ID].to_list(), tracklet_ids)


def test_from_numpy_array_validation_errors() -> None:
    """Test from_numpy_array validation errors."""
    # Test invalid position dimensions
    invalid_positions = np.array([[0, 10]])  # Only 2 columns, need 3 or 4
    with pytest.raises(ValueError, match="Expected 4 or 5 dimensions"):
        RustWorkXGraph.from_array(invalid_positions)

    positions = np.array([[0, 10, 20], [1, 15, 25]])

    # Test tracklet_id_graph without tracklet_ids
    with pytest.raises(ValueError, match="must be provided if"):
        RustWorkXGraph.from_array(positions, tracklet_id_graph={2: 1})

    # Test tracklet_ids length mismatch
    tracklet_ids = np.array([1, 2, 3])  # Length 3, positions length 2
    with pytest.raises(ValueError, match="must have the same length"):
        RustWorkXGraph.from_array(positions, tracklet_ids=tracklet_ids)


@pytest.mark.parametrize(
    ("target_cls", "target_kwargs"),
    [
        pytest.param(RustWorkXGraph, {}, id="rustworkx"),
        pytest.param(
            SQLGraph,
            {
                "drivername": "sqlite",
                "database": ":memory:",
                "engine_kwargs": {"connect_args": {"check_same_thread": False}},
            },
            id="sql",
        ),
        pytest.param(IndexedRXGraph, {}, id="indexed"),
    ],
)
def test_from_other_with_edges(
    graph_backend: BaseGraph,
    target_cls: type[BaseGraph],
    target_kwargs: dict[str, Any],
) -> None:
    """Ensure from_other preserves structure across backend conversions."""
    # Create source graph with nodes, edges, and attributes
    graph_backend.add_node_attr_key("x", 0.0)
    graph_backend.add_edge_attr_key("weight", 0.0)
    graph_backend.add_edge_attr_key("type", "forward")

    node1 = graph_backend.add_node({"t": 0, "x": 1.0})
    node2 = graph_backend.add_node({"t": 1, "x": 2.0})
    node3 = graph_backend.add_node({"t": 2, "x": 3.0})

    graph_backend.add_edge(node1, node2, {"weight": 0.5, "type": "forward"})
    graph_backend.add_edge(node2, node3, {"weight": 0.8, "type": "forward"})
    graph_backend.add_edge(node1, node3, {"weight": 0.3, "type": "skip"})

    graph_backend.add_overlap(node1, node3)

    new_graph = target_cls.from_other(graph_backend, **target_kwargs)

    # Verify the new graph has the same structure
    assert isinstance(new_graph, target_cls)
    assert new_graph.num_nodes == graph_backend.num_nodes
    assert new_graph.num_edges == graph_backend.num_edges

    # Verify node and edge attribute keys are copied
    assert set(new_graph.node_attr_keys) == set(graph_backend.node_attr_keys)
    assert set(new_graph.edge_attr_keys) == set(graph_backend.edge_attr_keys)

    # Verify edge attributes are copied correctly
    source_edges = graph_backend.edge_attrs(attr_keys=["weight", "type"])
    new_edges = new_graph.edge_attrs(attr_keys=["weight", "type"])

    # Edge IDs and node IDs will be different, but edge attributes should be the same
    assert len(source_edges) == len(new_edges)

    # Sort by weight to ensure consistent comparison
    source_sorted = source_edges.sort("weight")
    new_sorted = new_edges.sort("weight")

    assert source_sorted.select(["weight", "type"]).equals(new_sorted.select(["weight", "type"]))

    # Build a mapping from source to new node IDs using unique node attributes
    source_nodes_df = graph_backend.node_attrs().select(
        pl.col(DEFAULT_ATTR_KEYS.NODE_ID).alias("source_id"),
        pl.col(DEFAULT_ATTR_KEYS.T),
        pl.col("x"),
    )
    new_nodes_df = new_graph.node_attrs().select(
        pl.col(DEFAULT_ATTR_KEYS.NODE_ID).alias("target_id"),
        pl.col(DEFAULT_ATTR_KEYS.T),
        pl.col("x"),
    )
    node_mapping_df = source_nodes_df.join(new_nodes_df, on=[DEFAULT_ATTR_KEYS.T, "x"], how="inner")
    node_map = dict(zip(node_mapping_df["source_id"], node_mapping_df["target_id"], strict=True))
    assert len(node_map) == graph_backend.num_nodes

    # Verify graph connectivity is preserved by checking degrees
    source_out_degrees = sorted(graph_backend.out_degree())
    new_out_degrees = sorted(new_graph.out_degree())
    assert source_out_degrees == new_out_degrees

    source_in_degrees = sorted(graph_backend.in_degree())
    new_in_degrees = sorted(new_graph.in_degree())
    assert source_in_degrees == new_in_degrees

    # Verify overlaps are transferred to new node IDs
    source_overlaps = {tuple(sorted(node_map[node] for node in overlap)) for overlap in graph_backend.overlaps()}
    new_overlaps = {tuple(sorted(overlap)) for overlap in new_graph.overlaps()}
    assert new_overlaps == source_overlaps


@pytest.mark.parametrize(
    ("target_cls", "target_kwargs"),
    [
        pytest.param(RustWorkXGraph, {}, id="rustworkx"),
        pytest.param(
            SQLGraph,
            {
                "drivername": "sqlite",
                "database": ":memory:",
                "engine_kwargs": {"connect_args": {"check_same_thread": False}},
            },
            id="sql",
        ),
        pytest.param(IndexedRXGraph, {}, id="indexed"),
    ],
)
def test_form_other_regionprops_nodes(
    graph_backend: BaseGraph,
    target_cls: type[BaseGraph],
    target_kwargs: dict[str, Any],
) -> None:
    labels = np.zeros((2, 4, 4), dtype=np.int32)
    labels[0, 0:2, 0:2] = 1
    labels[0, 2:4, 2:4] = 2
    labels[1, 1:3, 0:2] = 1
    labels[1, 1:3, 2:4] = 2

    operator = RegionPropsNodes(extra_properties=["area"])
    operator.add_nodes(graph_backend, labels=labels)

    assert graph_backend.num_nodes == 4

    copied_graph = target_cls.from_other(graph_backend, **target_kwargs)

    assert copied_graph.num_nodes == graph_backend.num_nodes
    assert set(copied_graph.node_attr_keys) == set(graph_backend.node_attr_keys)

    def build_node_map(graph: BaseGraph) -> dict[tuple[int, tuple[int, ...]], dict[str, Any]]:
        nodes_df = graph.node_attrs()
        node_map: dict[tuple[int, tuple[int, ...]], dict[str, Any]] = {}
        for row in nodes_df.iter_rows(named=True):
            bbox = np.asarray(row[DEFAULT_ATTR_KEYS.BBOX], dtype=int)
            key = (row[DEFAULT_ATTR_KEYS.T], tuple(bbox.tolist()))
            node_map[key] = row
        return node_map

    source_map = build_node_map(graph_backend)
    target_map = build_node_map(copied_graph)
    assert set(source_map) == set(target_map)

    for key, source_row in source_map.items():
        target_row = target_map[key]
        assert target_row["area"] == pytest.approx(source_row["area"])
        assert target_row["y"] == pytest.approx(source_row["y"])
        assert target_row["x"] == pytest.approx(source_row["x"])

        source_mask = source_row[DEFAULT_ATTR_KEYS.MASK]
        target_mask = target_row[DEFAULT_ATTR_KEYS.MASK]
        assert isinstance(source_mask, Mask)
        assert isinstance(target_mask, Mask)
        np.testing.assert_array_equal(source_mask.mask, target_mask.mask)
        np.testing.assert_array_equal(source_mask.bbox, target_mask.bbox)


def test_compute_overlaps_basic(graph_backend: BaseGraph) -> None:
    """Test basic compute_overlaps functionality."""
    graph_backend.add_node_attr_key(DEFAULT_ATTR_KEYS.MASK, None)

    # Create overlapping masks at time 0
    mask1_data = np.array([[True, True], [True, True]], dtype=bool)
    mask1 = Mask(mask1_data, bbox=np.array([0, 0, 2, 2]))

    mask2_data = np.array([[True, True], [False, False]], dtype=bool)
    mask2 = Mask(mask2_data, bbox=np.array([0, 0, 2, 2]))

    node1 = graph_backend.add_node({"t": 0, DEFAULT_ATTR_KEYS.MASK: mask1})
    node2 = graph_backend.add_node({"t": 0, DEFAULT_ATTR_KEYS.MASK: mask2})

    graph_backend.compute_overlaps(iou_threshold=0.3)

    assert graph_backend.has_overlaps()
    overlaps = graph_backend.overlaps()
    assert len(overlaps) == 1
    assert [node1, node2] in overlaps


def test_compute_overlaps_with_threshold(graph_backend: BaseGraph) -> None:
    """Test compute_overlaps with different IoU thresholds."""
    graph_backend.add_node_attr_key(DEFAULT_ATTR_KEYS.MASK, None)

    # Create masks with different overlap levels
    mask1_data = np.array([[True, True], [True, True]], dtype=bool)
    mask1 = Mask(mask1_data, bbox=np.array([0, 0, 2, 2]))

    # Partially overlapping mask (IoU = 0.5)
    mask2_data = np.array([[True, True], [False, False]], dtype=bool)
    mask2 = Mask(mask2_data, bbox=np.array([0, 0, 2, 2]))

    # Non-overlapping mask
    mask3_data = np.array([[True, True], [True, True]], dtype=bool)
    mask3 = Mask(mask3_data, bbox=np.array([10, 10, 12, 12]))

    node1 = graph_backend.add_node({"t": 0, DEFAULT_ATTR_KEYS.MASK: mask1})
    node2 = graph_backend.add_node({"t": 0, DEFAULT_ATTR_KEYS.MASK: mask2})
    graph_backend.add_node({"t": 0, DEFAULT_ATTR_KEYS.MASK: mask3})

    # With threshold 0.7, no overlaps should be found (IoU = 0.5 < 0.7)
    graph_backend.compute_overlaps(iou_threshold=0.7)
    overlaps = graph_backend.overlaps()
    valid_overlaps = [o for o in overlaps if None not in o]
    assert len(valid_overlaps) == 0

    # With threshold 0.3, mask1 and mask2 should overlap
    graph_backend.compute_overlaps(iou_threshold=0.3)
    overlaps = graph_backend.overlaps()
    valid_overlaps = [o for o in overlaps if None not in o]
    assert len(valid_overlaps) == 1
    assert [node1, node2] in valid_overlaps


def test_compute_overlaps_multiple_timepoints(graph_backend: BaseGraph) -> None:
    """Test compute_overlaps across multiple time points."""
    graph_backend.add_node_attr_key(DEFAULT_ATTR_KEYS.MASK, None)

    # Time 0: overlapping masks
    mask1_t0 = Mask(np.array([[True, True], [True, True]], dtype=bool), bbox=np.array([0, 0, 2, 2]))
    mask2_t0 = Mask(np.array([[True, True], [False, False]], dtype=bool), bbox=np.array([0, 0, 2, 2]))

    # Time 1: non-overlapping masks
    mask1_t1 = Mask(np.array([[True, True], [True, True]], dtype=bool), bbox=np.array([0, 0, 2, 2]))
    mask2_t1 = Mask(np.array([[True, True], [True, True]], dtype=bool), bbox=np.array([10, 10, 12, 12]))

    node1_t0 = graph_backend.add_node({"t": 0, DEFAULT_ATTR_KEYS.MASK: mask1_t0})
    node2_t0 = graph_backend.add_node({"t": 0, DEFAULT_ATTR_KEYS.MASK: mask2_t0})
    graph_backend.add_node({"t": 1, DEFAULT_ATTR_KEYS.MASK: mask1_t1})
    graph_backend.add_node({"t": 1, DEFAULT_ATTR_KEYS.MASK: mask2_t1})

    graph_backend.compute_overlaps(iou_threshold=0.3)

    overlaps = graph_backend.overlaps()
    valid_overlaps = [o for o in overlaps if None not in o]
    assert len(valid_overlaps) == 1
    assert [node1_t0, node2_t0] in valid_overlaps


def test_compute_overlaps_invalid_threshold(graph_backend: BaseGraph) -> None:
    """Test compute_overlaps with invalid threshold values."""
    with pytest.raises(ValueError, match=r"iou_threshold must be between 0.0 and 1\.0"):
        graph_backend.compute_overlaps(iou_threshold=-0.1)

    with pytest.raises(ValueError, match=r"iou_threshold must be between 0.0 and 1\.0"):
        graph_backend.compute_overlaps(iou_threshold=1.1)


def test_compute_overlaps_empty_graph(graph_backend: BaseGraph) -> None:
    """Test compute_overlaps on empty graph."""
    graph_backend.compute_overlaps(iou_threshold=0.5)
    assert not graph_backend.has_overlaps()
    assert graph_backend.overlaps() == []


def test_summary(graph_backend: BaseGraph) -> None:
    """Test summary method."""
    graph_backend.add_node_attr_key("x", 0.0)
    graph_backend.add_edge_attr_key("weight", 0.0)
    graph_backend.add_edge_attr_key("type", "good")

    node1 = graph_backend.add_node({"t": 0, "x": 1.0})
    node2 = graph_backend.add_node({"t": 1, "x": 2.0})
    node3 = graph_backend.add_node({"t": 0, "x": 3.0})

    graph_backend.add_edge(node1, node2, {"weight": 0.5, "type": "good"})
    graph_backend.add_edge(node3, node2, {"weight": 0.5, "type": "bad"})

    graph_backend.add_overlap(node1, node3)

    summary = graph_backend.summary(attrs_stats=True, print_summary=True)
    print(summary)

    assert isinstance(summary, str)
    assert "Graph summary" in summary
    assert "Number of nodes" in summary
    assert "Number of edges" in summary


def test_spatial_filter_basic(graph_backend: BaseGraph) -> None:
    graph_backend.add_node_attr_key("x", 0.0)
    graph_backend.add_node_attr_key("y", 0.0)
    graph_backend.add_node_attr_key("z", 0.0)
    graph_backend.add_node_attr_key("bbox", np.zeros(6, dtype=int))

    node1 = graph_backend.add_node({"t": 0, "x": 1.0, "y": 1.0, "z": 1.0, "bbox": np.array([6, 6, 6, 8, 8, 8])})
    node2 = graph_backend.add_node({"t": 1, "x": 2.0, "y": 2.0, "z": 2.0, "bbox": np.array([0, 0, 0, 3, 3, 3])})
    node3 = graph_backend.add_node({"t": 0, "x": 3.0, "y": 3.0, "z": 3.0, "bbox": np.array([2, 2, 2, 4, 4, 4])})

    graph_backend.add_edge(node1, node2, attrs={})
    graph_backend.add_edge(node3, node2, attrs={})

    g_filter = graph_backend.spatial_filter(["t", "x", "y", "z"])
    bb_filter = graph_backend.bbox_spatial_filter("t", "bbox")

    assert set(g_filter[0:0, 0:2, 0:2, 0:2].node_ids()) == {node1}
    assert set(bb_filter[0:0, 0:2, 0:2, 0:2].node_ids()) == {node3}


def _check_id_update_df(id_update_df: pl.DataFrame, new_id_df: pl.DataFrame, old_exists: bool = True) -> None:
    assert isinstance(id_update_df, pl.DataFrame)
    assert DEFAULT_ATTR_KEYS.NODE_ID in id_update_df.columns
    if old_exists:
        assert DEFAULT_ATTR_KEYS.TRACKLET_ID in id_update_df.columns
    else:
        assert DEFAULT_ATTR_KEYS.TRACKLET_ID not in id_update_df.columns
    assert DEFAULT_ATTR_KEYS.TRACKLET_ID + "_new" in id_update_df.columns
    updated_new = id_update_df.select(
        [
            DEFAULT_ATTR_KEYS.NODE_ID,
            pl.col(DEFAULT_ATTR_KEYS.TRACKLET_ID + "_new").alias(DEFAULT_ATTR_KEYS.TRACKLET_ID),
        ]
    )
    updated_node_ids = updated_new[DEFAULT_ATTR_KEYS.NODE_ID].to_list()
    expected_new = new_id_df.filter(pl.col(DEFAULT_ATTR_KEYS.NODE_ID).is_in(pl.lit(updated_node_ids))).select(
        [DEFAULT_ATTR_KEYS.NODE_ID, DEFAULT_ATTR_KEYS.TRACKLET_ID]
    )
    assert updated_new.sort(DEFAULT_ATTR_KEYS.NODE_ID).equals(expected_new.sort(DEFAULT_ATTR_KEYS.NODE_ID))


@pytest.mark.parametrize("return_id_updates", [False, True])
def test_assign_tracklet_ids(graph_backend: BaseGraph, return_id_updates: bool) -> None:
    # Add nodes:
    #     0
    #    / \
    #   1   2
    nodes = [
        graph_backend.add_node({DEFAULT_ATTR_KEYS.T: 0}),
        graph_backend.add_node({DEFAULT_ATTR_KEYS.T: 1}),
        graph_backend.add_node({DEFAULT_ATTR_KEYS.T: 1}),
    ]
    graph_backend.add_edge(nodes[0], nodes[1], {})
    graph_backend.add_edge(nodes[0], nodes[2], {})

    returned = graph_backend.assign_tracklet_ids(return_id_update=return_id_updates)
    if return_id_updates:
        tracks_graph, id_update_df = returned
    else:
        tracks_graph = returned

    tracklet_ids = graph_backend.node_attrs(attr_keys=[DEFAULT_ATTR_KEYS.NODE_ID, DEFAULT_ATTR_KEYS.TRACKLET_ID])
    assert len(tracklet_ids) == 3
    assert len(set(tracklet_ids[DEFAULT_ATTR_KEYS.TRACKLET_ID])) == 3
    assert isinstance(tracks_graph, rx.PyDiGraph)
    assert tracks_graph.num_nodes() == 3  # Three tracks
    if return_id_updates:
        assert len(id_update_df) == 3
        _check_id_update_df(id_update_df, tracklet_ids, old_exists=False)

    returned = graph_backend.assign_tracklet_ids(tracklet_id_offset=100, return_id_update=return_id_updates)
    if return_id_updates:
        tracks_graph, id_update_df = returned
    else:
        tracks_graph = returned

    tracklet_ids = graph_backend.node_attrs(attr_keys=[DEFAULT_ATTR_KEYS.NODE_ID, DEFAULT_ATTR_KEYS.TRACKLET_ID])
    assert len(tracklet_ids) == 3
    assert len(set(tracklet_ids[DEFAULT_ATTR_KEYS.TRACKLET_ID])) == 3
    assert min(tracklet_ids[DEFAULT_ATTR_KEYS.TRACKLET_ID]) == 100
    assert isinstance(tracks_graph, rx.PyDiGraph)
    assert tracks_graph.num_nodes() == 3  # Three tracks
    if return_id_updates:
        assert len(id_update_df) == 3
        _check_id_update_df(id_update_df, tracklet_ids, old_exists=True)

    filtered_graph = graph_backend.filter(node_ids=nodes[1:3]).subgraph()
    returned = filtered_graph.assign_tracklet_ids(tracklet_id_offset=200, return_id_update=return_id_updates)
    if return_id_updates:
        tracks_graph, id_update_df = returned
    else:
        tracks_graph = returned

    tracklet_ids = filtered_graph.node_attrs(attr_keys=[DEFAULT_ATTR_KEYS.NODE_ID, DEFAULT_ATTR_KEYS.TRACKLET_ID])
    assert len(tracklet_ids) == 2
    assert len(set(tracklet_ids[DEFAULT_ATTR_KEYS.TRACKLET_ID])) == 2
    assert min(tracklet_ids[DEFAULT_ATTR_KEYS.TRACKLET_ID]) == 200
    assert isinstance(tracks_graph, rx.PyDiGraph)
    assert tracks_graph.num_nodes() == 2  # Two tracks
    if return_id_updates:
        assert len(id_update_df) == 2
        _check_id_update_df(id_update_df, tracklet_ids, old_exists=True)


def _compare_tracklet_id_assignments(expected_node_sets, graph_backend: BaseGraph):
    ids_df = graph_backend.node_attrs(attr_keys=[DEFAULT_ATTR_KEYS.NODE_ID, DEFAULT_ATTR_KEYS.TRACKLET_ID])
    ids_map = dict(
        zip(
            ids_df[DEFAULT_ATTR_KEYS.NODE_ID].to_list(),
            ids_df[DEFAULT_ATTR_KEYS.TRACKLET_ID].to_list(),
            strict=True,
        )
    )
    assigned = {}
    for node_id, tracklet_id in ids_map.items():
        if tracklet_id == -1:
            continue
        if tracklet_id not in assigned:
            assigned[tracklet_id] = []
        assigned[tracklet_id].append(node_id)
    assigned = {frozenset(group) for group in assigned.values()}
    expected = {frozenset(group) for group in expected_node_sets}
    assert assigned == expected


@pytest.mark.parametrize("return_id_updates", [False, True])
def test_assign_tracklet_ids_node_id_filter(graph_backend: BaseGraph, return_id_updates: bool) -> None:
    """Assign track IDs for subsets selected via node_ids and validate exact non-branching closure.

    Graph:
      - A: linear chain A0 -> A1 -> A2 -> A3
      - B: B0 -> B1 with B1 -> {B2, B4}, and B2 -> B3, B4 -> B5

    Cases:
      1) node_ids=[A1] -> closure = {A0, A1, A2, A3}
      2) node_ids=[B2] -> closure = {B2, B3}
      3) node_ids=[B1] -> closure = {B0, B1}
      3) node_ids=[A1, B4] -> closure = {A0, A1, A2, A3, B4, B5}
    """

    # Build graph components
    # A chain
    A0 = graph_backend.add_node({DEFAULT_ATTR_KEYS.T: 0})
    A1 = graph_backend.add_node({DEFAULT_ATTR_KEYS.T: 1})
    A2 = graph_backend.add_node({DEFAULT_ATTR_KEYS.T: 2})
    A3 = graph_backend.add_node({DEFAULT_ATTR_KEYS.T: 3})
    graph_backend.add_edge(A0, A1, {})
    graph_backend.add_edge(A1, A2, {})
    graph_backend.add_edge(A2, A3, {})

    # B branched with parent and children
    B0 = graph_backend.add_node({DEFAULT_ATTR_KEYS.T: 0})
    B1 = graph_backend.add_node({DEFAULT_ATTR_KEYS.T: 1})
    B2 = graph_backend.add_node({DEFAULT_ATTR_KEYS.T: 2})
    B4 = graph_backend.add_node({DEFAULT_ATTR_KEYS.T: 2})
    B3 = graph_backend.add_node({DEFAULT_ATTR_KEYS.T: 3})
    B5 = graph_backend.add_node({DEFAULT_ATTR_KEYS.T: 3})
    graph_backend.add_edge(B0, B1, {})
    graph_backend.add_edge(B1, B2, {})
    graph_backend.add_edge(B1, B4, {})
    graph_backend.add_edge(B2, B3, {})
    graph_backend.add_edge(B4, B5, {})

    # Ensure tracklet_id attribute exists after nodes were added
    if DEFAULT_ATTR_KEYS.TRACKLET_ID not in graph_backend.node_attr_keys:
        graph_backend.add_node_attr_key(DEFAULT_ATTR_KEYS.TRACKLET_ID, -1)

    for seeds, expected in (
        ([A1], [[A0, A1, A2, A3]]),
        ([B2], [[B2, B3]]),
        ([B1], [[B0, B1]]),
        ([A1, B4], [[A0, A1, A2, A3], [B4, B5]]),
    ):
        # Ensure all nodes start unassigned across backends (avoid NULL/default discrepancies)
        graph_backend.update_node_attrs(attrs={DEFAULT_ATTR_KEYS.TRACKLET_ID: -1})

        returned = graph_backend.assign_tracklet_ids(
            node_ids=seeds,
            return_id_update=return_id_updates,
        )
        if return_id_updates:
            tracks_graph, id_update_df = returned
        else:
            tracks_graph = returned
        _compare_tracklet_id_assignments(expected, graph_backend)
        assert isinstance(tracks_graph, rx.PyDiGraph)
        if return_id_updates:
            ids_df = graph_backend.node_attrs(attr_keys=[DEFAULT_ATTR_KEYS.NODE_ID, DEFAULT_ATTR_KEYS.TRACKLET_ID])
            assert len(id_update_df) == sum(len(group) for group in expected)
            _check_id_update_df(id_update_df, ids_df, old_exists=True)

    # Check that re-assigning track IDs without reset works as expected
    graph_backend.update_node_attrs(attrs={DEFAULT_ATTR_KEYS.TRACKLET_ID: -1})
    returned = graph_backend.assign_tracklet_ids(return_id_update=return_id_updates)
    if return_id_updates:
        tracks_graph, id_update_df = returned
    else:
        tracks_graph = returned
    ids_df = graph_backend.node_attrs(attr_keys=[DEFAULT_ATTR_KEYS.NODE_ID, DEFAULT_ATTR_KEYS.TRACKLET_ID])
    assert tracks_graph.num_nodes() == 4
    if return_id_updates:
        assert len(id_update_df) == 10
        _check_id_update_df(id_update_df, ids_df, old_exists=True)

    returned = graph_backend.assign_tracklet_ids(
        node_ids=[A1, B4],
        reset=False,
        return_id_update=return_id_updates,
    )
    if return_id_updates:
        tracks_graph_reassign, id_update_df_reassign = returned
    else:
        tracks_graph_reassign = returned
    ids_df_reassign = graph_backend.node_attrs(attr_keys=[DEFAULT_ATTR_KEYS.NODE_ID, DEFAULT_ATTR_KEYS.TRACKLET_ID])
    assert tracks_graph_reassign.num_nodes() == 2
    if return_id_updates:
        assert len(id_update_df_reassign) == 6
        _check_id_update_df(id_update_df_reassign, ids_df_reassign, old_exists=True)
    # Full reassignment should yield same result as previous partial reassignment
    # df must be sorted by node_id for direct comparison
    ids_df = ids_df.sort(DEFAULT_ATTR_KEYS.NODE_ID)
    ids_df_reassign = ids_df_reassign.sort(DEFAULT_ATTR_KEYS.NODE_ID)
    assert ids_df.equals(ids_df_reassign)

    # Changing the topology
    C0 = graph_backend.add_node({DEFAULT_ATTR_KEYS.T: 0, DEFAULT_ATTR_KEYS.TRACKLET_ID: -1})
    C1 = graph_backend.add_node({DEFAULT_ATTR_KEYS.T: 0, DEFAULT_ATTR_KEYS.TRACKLET_ID: -1})
    returned = graph_backend.assign_tracklet_ids(reset=True, return_id_update=return_id_updates)
    if return_id_updates:
        _, id_update_df_reset = returned
        ids_df_reset = graph_backend.node_attrs(attr_keys=[DEFAULT_ATTR_KEYS.NODE_ID, DEFAULT_ATTR_KEYS.TRACKLET_ID])
        assert len(id_update_df_reset) == 12
        _check_id_update_df(id_update_df_reset, ids_df_reset, old_exists=True)

    A4 = graph_backend.add_node({DEFAULT_ATTR_KEYS.T: 1, DEFAULT_ATTR_KEYS.TRACKLET_ID: -1})
    graph_backend.remove_edge(A2, A3)
    graph_backend.add_edge(A0, A4, {})
    graph_backend.add_edge(C0, C1, {})
    returned = graph_backend.assign_tracklet_ids(
        node_ids=None,
        reset=False,
        return_id_update=return_id_updates,
    )
    if return_id_updates:
        tracks_graph_reassign, id_update_df_reassign = returned
    else:
        tracks_graph_reassign = returned
    _compare_tracklet_id_assignments(
        [[A0], [A1, A2], [A3], [A4], [B0, B1], [B2, B3], [B4, B5], [C0, C1]], graph_backend
    )
    assert tracks_graph_reassign.num_nodes() == 8
    if return_id_updates:
        ids_df_reassign = graph_backend.node_attrs(attr_keys=[DEFAULT_ATTR_KEYS.NODE_ID, DEFAULT_ATTR_KEYS.TRACKLET_ID])
        assert len(id_update_df_reassign) == 13
        _check_id_update_df(id_update_df_reassign, ids_df_reassign, old_exists=True)

    returned = graph_backend.assign_tracklet_ids(
        node_ids=[A1, A4, B4],
        reset=False,
        return_id_update=return_id_updates,
    )
    if return_id_updates:
        tracks_graph_reassign, id_update_df_reassign = returned
    else:
        tracks_graph_reassign = returned
    ids_df_reassign = graph_backend.node_attrs(attr_keys=[DEFAULT_ATTR_KEYS.NODE_ID, DEFAULT_ATTR_KEYS.TRACKLET_ID])
    assert tracks_graph_reassign.num_nodes() == 3
    if return_id_updates:
        assert len(id_update_df_reassign) == 5
        _check_id_update_df(id_update_df_reassign, ids_df_reassign, old_exists=True)


def test_tracklet_graph_basic(graph_backend: BaseGraph) -> None:
    """Test basic tracklet_graph functionality."""
    # Add tracklet_id attribute and nodes with track IDs
    graph_backend.add_node_attr_key(DEFAULT_ATTR_KEYS.TRACKLET_ID, -1)

    # Create nodes with different track IDs
    node1 = graph_backend.add_node({"t": 0, DEFAULT_ATTR_KEYS.TRACKLET_ID: 1})
    node2 = graph_backend.add_node({"t": 1, DEFAULT_ATTR_KEYS.TRACKLET_ID: 2})
    node3 = graph_backend.add_node({"t": 1, DEFAULT_ATTR_KEYS.TRACKLET_ID: 3})
    node4 = graph_backend.add_node({"t": 2, DEFAULT_ATTR_KEYS.TRACKLET_ID: 2})
    node5 = graph_backend.add_node({"t": 2, DEFAULT_ATTR_KEYS.TRACKLET_ID: 3})
    node6 = graph_backend.add_node({"t": 0, DEFAULT_ATTR_KEYS.TRACKLET_ID: 4})
    node7 = graph_backend.add_node({"t": 1, DEFAULT_ATTR_KEYS.TRACKLET_ID: 4})
    node8 = graph_backend.add_node({"t": 2, DEFAULT_ATTR_KEYS.TRACKLET_ID: 4})

    graph_backend.add_edge_attr_key("weight", 0.0)

    # Add edges within tracks (will be filtered out)
    graph_backend.add_edge(node1, node2, {"weight": 0.8})
    graph_backend.add_edge(node1, node3, {"weight": 0.9})
    graph_backend.add_edge(node2, node4, {"weight": 0.5})
    graph_backend.add_edge(node3, node5, {"weight": 0.7})

    graph_backend.add_edge(node6, node7, {"weight": 0.9})
    graph_backend.add_edge(node7, node8, {"weight": 0.5})

    # Create tracklet graph
    tracklet_graph = graph_backend.tracklet_graph()

    # The method adds all track IDs from nodes_df, including duplicates
    # So we should have 4 nodes (one for each node in original graph)
    assert tracklet_graph.num_nodes() == 4
    assert tracklet_graph.num_edges() == 2

    # node content is the same as node ids
    nodes = tracklet_graph.nodes()
    assert set(nodes) == {1, 2, 3, 4}

    edges = tracklet_graph.edges()
    assert set(edges) == {(1, 2), (1, 3)}


def test_tracklet_graph_with_ignore_tracklet_id(graph_backend: BaseGraph) -> None:
    """Test tracklet_graph with ignore_tracklet_id parameter."""
    # Add tracklet_id attribute and nodes with track IDs
    graph_backend.add_node_attr_key(DEFAULT_ATTR_KEYS.TRACKLET_ID, -1)
    graph_backend.add_edge_attr_key("weight", 0.0)

    # Simple test case: just check that the method accepts the parameter
    # and filters out nodes properly when there are no edges
    node1 = graph_backend.add_node({"t": 0, DEFAULT_ATTR_KEYS.TRACKLET_ID: 1})
    node2 = graph_backend.add_node({"t": 1, DEFAULT_ATTR_KEYS.TRACKLET_ID: 2})
    node3 = graph_backend.add_node({"t": 1, DEFAULT_ATTR_KEYS.TRACKLET_ID: -1})

    graph_backend.add_edge(node1, node2, {"weight": 0.8})
    graph_backend.add_edge(node1, node3, {"weight": 0.9})

    # Test that tracklet_graph method accepts ignore_tracklet_id parameter
    tracklet_graph = graph_backend.tracklet_graph(ignore_tracklet_id=-1)
    assert tracklet_graph.num_nodes() == 2
    assert tracklet_graph.num_edges() == 1

    assert set(tracklet_graph.nodes()) == {1, 2}
    assert set(tracklet_graph.edges()) == {(1, 2)}


def test_tracklet_graph_missing_tracklet_id_key(graph_backend: BaseGraph) -> None:
    """Test tracklet_graph raises error when tracklet_id_key doesn't exist."""
    with pytest.raises(ValueError, match="Track id key 'tracklet_id' not found in graph"):
        graph_backend.tracklet_graph()


def test_nodes_interface(graph_backend: BaseGraph) -> None:
    graph_backend.add_node_attr_key("x", 0)

    # Simple test case: just check that the method accepts the parameter
    # and filters out nodes properly when there are no edges
    node1 = graph_backend.add_node({"t": 0, "x": 1})
    node2 = graph_backend.add_node({"t": 1, "x": 0})
    node3 = graph_backend.add_node({"t": 2, "x": -1})

    assert graph_backend[node1]["x"] == 1
    assert graph_backend[node2]["x"] == 0
    assert graph_backend[node3]["x"] == -1

    graph_backend.add_node_attr_key("y", -1)

    graph_backend[node2]["y"] = 5

    assert graph_backend[node1]["y"] == -1
    assert graph_backend[node2]["y"] == 5
    assert graph_backend[node3]["y"] == -1

    assert graph_backend[node1].to_dict() == {"t": 0, "x": 1, "y": -1}
    assert graph_backend[node2].to_dict() == {"t": 1, "x": 0, "y": 5}
    assert graph_backend[node3].to_dict() == {"t": 2, "x": -1, "y": -1}


def test_custom_indices(graph_backend: BaseGraph) -> None:
    """Test custom node indices functionality."""

    if not graph_backend.supports_custom_indices:
        pytest.skip("Graph does not support custom indices")

    # Add attribute keys for testing
    graph_backend.add_node_attr_key("x", 0.0)
    graph_backend.add_node_attr_key("y", 0.0)

    # Test add_node with custom index
    custom_node_id = graph_backend.add_node({"t": 0, "x": 10.0, "y": 20.0}, index=12345)
    assert custom_node_id == 12345

    # Test add_node without custom index (auto-generated)
    auto_node_id = graph_backend.add_node({"t": 0, "x": 15.0, "y": 25.0})
    assert auto_node_id != 12345  # Should be different from custom

    # Test bulk_add_nodes with custom indices
    nodes = [{"t": 1, "x": 30.0, "y": 40.0}, {"t": 1, "x": 35.0, "y": 45.0}, {"t": 1, "x": 40.0, "y": 50.0}]
    custom_indices = [50000, 60000, 70000]

    returned_indices = graph_backend.bulk_add_nodes(nodes, indices=custom_indices)
    assert returned_indices == custom_indices

    # Test bulk_add_nodes without custom indices (auto-generated)
    auto_nodes = [{"t": 2, "x": 100.0, "y": 200.0}, {"t": 2, "x": 150.0, "y": 250.0}]
    auto_indices = graph_backend.bulk_add_nodes(auto_nodes)
    assert len(auto_indices) == 2
    assert all(idx not in custom_indices for idx in auto_indices)

    # Verify all nodes exist in the graph
    all_node_ids = graph_backend.node_ids()
    expected_ids = [custom_node_id, auto_node_id, *custom_indices, *auto_indices]
    for expected_id in expected_ids:
        assert expected_id in all_node_ids, f"Node ID {expected_id} not found in graph"

    # Test that custom indices work with queries
    custom_node_df = graph_backend.filter(node_ids=[12345]).node_attrs(attr_keys=["x", "y"])
    assert len(custom_node_df) == 1
    assert custom_node_df["x"].to_list()[0] == 10.0
    assert custom_node_df["y"].to_list()[0] == 20.0

    # Test bulk_add_nodes with mismatched indices length
    with pytest.raises(ValueError, match=r"Length of indices .* must match length of nodes"):
        graph_backend.bulk_add_nodes([{"t": 3, "x": 1.0, "y": 1.0}], indices=[1, 2, 3])


def test_remove_node(graph_backend: BaseGraph) -> None:
    """Test removing nodes from the graph."""
    # Add attribute keys
    graph_backend.add_node_attr_key("x", 0.0)
    graph_backend.add_node_attr_key("y", 0.0)
    graph_backend.add_edge_attr_key("weight", 0.0)

    # Add nodes
    node1 = graph_backend.add_node({"t": 0, "x": 1.0, "y": 1.0})
    node2 = graph_backend.add_node({"t": 1, "x": 2.0, "y": 2.0})
    node3 = graph_backend.add_node({"t": 2, "x": 3.0, "y": 3.0})

    # Add edges
    edge1 = graph_backend.add_edge(node1, node2, {"weight": 0.5})
    edge2 = graph_backend.add_edge(node2, node3, {"weight": 0.7})
    edge3 = graph_backend.add_edge(node1, node3, {"weight": 0.3})

    # Add overlap
    graph_backend.add_overlap(node1, node3)

    initial_node_count = graph_backend.num_nodes

    # Remove node2 - this should also remove edges involving node2
    graph_backend.remove_node(node2)

    # Check node count decreased
    assert graph_backend.num_nodes == initial_node_count - 1

    # Check that node2 is no longer in the graph
    assert node2 not in graph_backend.node_ids()
    assert node1 in graph_backend.node_ids()
    assert node3 in graph_backend.node_ids()

    # Check that edges involving node2 were removed
    remaining_edges = graph_backend.edge_attrs()
    remaining_edge_ids = set(remaining_edges[DEFAULT_ATTR_KEYS.EDGE_ID].to_list())

    # Only edge3 (node1->node3) should remain
    assert edge1 not in remaining_edge_ids
    assert edge2 not in remaining_edge_ids
    assert edge3 in remaining_edge_ids

    # Check that the remaining edge is correct
    assert len(remaining_edges) == 1
    assert remaining_edges[DEFAULT_ATTR_KEYS.EDGE_SOURCE].to_list()[0] == node1
    assert remaining_edges[DEFAULT_ATTR_KEYS.EDGE_TARGET].to_list()[0] == node3
    assert remaining_edges["weight"].to_list()[0] == 0.3

    # Check that overlaps involving node2 are removed, but others remain
    remaining_overlaps = graph_backend.overlaps()
    # The overlap (node1, node3) should still exist since node2 wasn't involved
    assert [node1, node3] in remaining_overlaps

    # Test error when removing non-existent node
    with pytest.raises(ValueError, match=r"Node .* does not exist in the graph."):
        graph_backend.remove_node(99999)

    # Test error when removing already removed node
    with pytest.raises(ValueError, match=r"Node .* does not exist in the graph."):
        graph_backend.remove_node(node2)


def test_remove_node_and_add_new_nodes(graph_backend: BaseGraph) -> None:
    """Test removing nodes and then adding new nodes."""
    # Add attribute keys
    graph_backend.add_node_attr_key("x", 0.0)
    graph_backend.add_edge_attr_key("weight", 0.0)

    # Add initial nodes
    node1 = graph_backend.add_node({"t": 0, "x": 1.0})
    node2 = graph_backend.add_node({"t": 1, "x": 2.0})
    node3 = graph_backend.add_node({"t": 2, "x": 3.0})

    # Add edges
    graph_backend.add_edge(node1, node2, {"weight": 0.5})
    graph_backend.add_edge(node2, node3, {"weight": 0.7})

    initial_node_count = graph_backend.num_nodes
    initial_edge_count = graph_backend.num_edges

    # Remove the middle node
    graph_backend.remove_node(node2)

    assert graph_backend.num_nodes == initial_node_count - 1
    assert graph_backend.num_edges == initial_edge_count - 2  # Both edges removed

    # Add new nodes after removal
    new_node1 = graph_backend.add_node({"t": 1, "x": 10.0})
    new_node2 = graph_backend.add_node({"t": 3, "x": 20.0})

    assert graph_backend.num_nodes == initial_node_count + 1  # net +1 node

    # Add new edges with new nodes
    graph_backend.add_edge(node1, new_node1, {"weight": 0.9})
    graph_backend.add_edge(new_node1, node3, {"weight": 0.8})
    graph_backend.add_edge(node3, new_node2, {"weight": 0.6})

    assert graph_backend.num_edges == initial_edge_count + 1  # net +1 edge

    # Verify the graph structure by checking node attributes
    # Since RustWorkX can reuse node IDs, we need to check attributes instead of just IDs
    node_attrs = graph_backend.node_attrs()

    # Create sets of (t, x) tuples for comparison
    current_nodes = set(zip(node_attrs["t"].to_list(), node_attrs["x"].to_list(), strict=True))

    # Check that the original nodes (except node2) are present
    assert (0, 1.0) in current_nodes  # node1 attributes
    assert (2, 3.0) in current_nodes  # node3 attributes
    assert (1, 2.0) not in current_nodes  # node2 attributes should be gone

    # Check that new nodes are present
    assert (1, 10.0) in current_nodes  # new_node1 attributes
    assert (3, 20.0) in current_nodes  # new_node2 attributes

    # Verify edge count is correct
    assert graph_backend.num_edges == initial_edge_count + 1  # net +1 edge

    # Test time points are updated correctly
    time_points = set(graph_backend.time_points())
    assert time_points == {0, 1, 2, 3}  # all time points represented


def test_remove_isolated_node(graph_backend: BaseGraph) -> None:
    """Test removing a node with no edges."""
    # Add an isolated node
    node1 = graph_backend.add_node({"t": 0})
    node2 = graph_backend.add_node({"t": 1})  # isolated node

    initial_count = graph_backend.num_nodes

    # Remove the isolated node
    graph_backend.remove_node(node2)

    assert graph_backend.num_nodes == initial_count - 1
    assert node1 in graph_backend.node_ids()
    assert node2 not in graph_backend.node_ids()


def test_remove_all_nodes_in_time_point(graph_backend: BaseGraph) -> None:
    """Test that time points are cleaned up when all nodes in a time are removed."""
    # Add nodes at different time points
    graph_backend.add_node({"t": 0})
    node2 = graph_backend.add_node({"t": 1})
    node3 = graph_backend.add_node({"t": 1})  # another node at t=1
    graph_backend.add_node({"t": 2})

    initial_time_points = set(graph_backend.time_points())
    assert initial_time_points == {0, 1, 2}

    # Remove one node from t=1
    graph_backend.remove_node(node2)
    time_points_after_one = set(graph_backend.time_points())
    assert time_points_after_one == {0, 1, 2}  # t=1 still has node3

    # Remove the other node from t=1
    graph_backend.remove_node(node3)
    time_points_after_two = set(graph_backend.time_points())
    assert time_points_after_two == {0, 2}  # t=1 should be gone


def test_geff_roundtrip(graph_backend: BaseGraph) -> None:
    """Test geff roundtrip."""

    graph_backend.add_node_attr_key("x", 0.0)
    graph_backend.add_node_attr_key("y", 0.0)
    graph_backend.add_node_attr_key("z", 0.0)
    graph_backend.add_node_attr_key(DEFAULT_ATTR_KEYS.BBOX, None)
    graph_backend.add_node_attr_key(DEFAULT_ATTR_KEYS.MASK, None)
    graph_backend.add_node_attr_key(DEFAULT_ATTR_KEYS.TRACKLET_ID, -1)
    graph_backend.add_node_attr_key("ndfeature", np.asarray([[1.0], [2.0], [3.0]]))

    graph_backend.add_edge_attr_key("weight", 0.0)

    graph_backend.update_metadata(
        shape=[1, 25, 25],
        path="path/to/image.ome.zarr",
    )

    node1 = graph_backend.add_node(
        {
            "t": 0,
            "x": 1.0,
            "y": 1.0,
            "z": 1.0,
            "bbox": np.array([6, 6, 8, 8]),
            "mask": Mask(np.array([[True, True], [True, True]], dtype=bool), bbox=np.array([6, 6, 8, 8])),
            DEFAULT_ATTR_KEYS.TRACKLET_ID: 1,
            "ndfeature": np.asarray([[1.0], [2.0], [3.0]]),
        }
    )
    node2 = graph_backend.add_node(
        {
            "t": 1,
            "x": 2.0,
            "y": 2.0,
            "z": 2.0,
            "bbox": np.array([0, 0, 3, 3]),
            "mask": Mask(
                np.array([[True, True, True], [True, True, True], [True, True, True]], dtype=bool),
                bbox=np.array([0, 0, 3, 3]),
            ),
            DEFAULT_ATTR_KEYS.TRACKLET_ID: 1,
            "ndfeature": np.asarray([[9.0], [10.0], [11.0]]),
        }
    )

    node3 = graph_backend.add_node(
        {
            "t": 2,
            "x": 3.0,
            "y": 3.0,
            "z": 3.0,
            "bbox": np.array([2, 2, 4, 4]),
            "mask": Mask(np.array([[True, True], [True, True]], dtype=bool), bbox=np.array([2, 2, 4, 4])),
            DEFAULT_ATTR_KEYS.TRACKLET_ID: 1,
            "ndfeature": np.asarray([[5.0], [6.0], [7.0]]),
        }
    )

    graph_backend.add_edge(node1, node2, {"weight": 0.8})
    graph_backend.add_edge(node2, node3, {"weight": 0.9})

    output_store = MemoryStore()

    graph_backend.to_geff(geff_store=output_store)

    geff_graph, _ = IndexedRXGraph.from_geff(output_store)

    assert "geff" in geff_graph.metadata

    # geff metadata was not stored in original graph
    geff_graph.metadata.pop("geff")
    assert geff_graph.metadata == graph_backend.metadata

    assert geff_graph.num_nodes == 3
    assert geff_graph.num_edges == 2

    rx_graph = graph_backend.filter().subgraph().rx_graph

    assert set(graph_backend.node_attr_keys) == set(geff_graph.node_attr_keys)
    assert set(graph_backend.edge_attr_keys) == set(geff_graph.edge_attr_keys)

    for node_id in geff_graph.node_ids():
        assert geff_graph[node_id].to_dict() == graph_backend[node_id].to_dict()

    assert rx.is_isomorphic(
        rx_graph,
        geff_graph.rx_graph,
    )
<<<<<<< HEAD


def test_pickle_roundtrip(graph_backend: BaseGraph) -> None:
    if isinstance(graph_backend, SQLGraph):
        pytest.skip("SQLGraph does not support pickle roundtrip")

    graph_backend.add_node_attr_key(DEFAULT_ATTR_KEYS.BBOX, None)
    graph_backend.add_node_attr_key(DEFAULT_ATTR_KEYS.MASK, None)
    graph_backend.add_edge_attr_key(DEFAULT_ATTR_KEYS.EDGE_DIST, 0.0)

    bbox = np.array([0, 0, 2, 2])
    mask = Mask(np.array([[True, True], [True, True]], dtype=bool), bbox=bbox)

    node_1 = graph_backend.add_node(
        {
            DEFAULT_ATTR_KEYS.T: 0,
            DEFAULT_ATTR_KEYS.BBOX: bbox,
            DEFAULT_ATTR_KEYS.MASK: mask,
        }
    )

    node_2 = graph_backend.add_node(
        {
            DEFAULT_ATTR_KEYS.T: 1,
            DEFAULT_ATTR_KEYS.BBOX: bbox,
            DEFAULT_ATTR_KEYS.MASK: mask,
        }
    )

    graph_backend.add_edge(node_1, node_2, {DEFAULT_ATTR_KEYS.EDGE_DIST: 1.0})

    pickled_graph = cloudpickle.dumps(graph_backend)
    unpickled_graph = cloudpickle.loads(pickled_graph)

    assert unpickled_graph.num_nodes == graph_backend.num_nodes
    assert unpickled_graph.num_edges == graph_backend.num_edges

    assert unpickled_graph.node_attr_keys == graph_backend.node_attr_keys
    assert unpickled_graph.edge_attr_keys == graph_backend.edge_attr_keys
=======
    # Ensure SQLGraph matches RX behavior as well


def test_metadata_multiple_dtypes(graph_backend: BaseGraph) -> None:
    """Test metadata with various datatypes."""
    # Test basic types, None, nested structures, and numpy arrays
    test_metadata = {
        "string": "test_value",
        "integer": 42,
        "float": 3.14159,
        "boolean": True,
        "none_value": None,
        "list_simple": [1, 2, 3],
        "list_nested": [[1, 2], [3, 4], [5, 6]],
        "dict_simple": {"a": 1, "b": 2},
        "dict_nested": {"outer": {"inner": [1, 2, 3]}, "value": 42},
        "mixed_list": [1, "two", 3.0, None, {"key": "value"}],
        "numpy_list": [1.0, 2.0, 3.0],  # Will be serialized as JSON list
    }

    # Update metadata with all test values
    graph_backend.update_metadata(**test_metadata)

    # Retrieve and verify
    retrieved = graph_backend.metadata

    for key, expected_value in test_metadata.items():
        assert key in retrieved, f"Key '{key}' not found in metadata"
        assert retrieved[key] == expected_value, f"Value mismatch for '{key}': {retrieved[key]} != {expected_value}"

    # Test updating existing keys
    graph_backend.update_metadata(string="updated_value", new_key="new_value")
    retrieved = graph_backend.metadata

    assert retrieved["string"] == "updated_value"
    assert retrieved["new_key"] == "new_value"
    assert retrieved["integer"] == 42  # Other values unchanged

    # Testing removing metadata
    graph_backend.remove_metadata("string")
    retrieved = graph_backend.metadata
    assert "string" not in retrieved

    graph_backend.remove_metadata("mixed_list")
    retrieved = graph_backend.metadata
    assert "string" not in retrieved
    assert "mixed_list" not in retrieved
>>>>>>> 5d110f29
<|MERGE_RESOLUTION|>--- conflicted
+++ resolved
@@ -2199,48 +2199,6 @@
         rx_graph,
         geff_graph.rx_graph,
     )
-<<<<<<< HEAD
-
-
-def test_pickle_roundtrip(graph_backend: BaseGraph) -> None:
-    if isinstance(graph_backend, SQLGraph):
-        pytest.skip("SQLGraph does not support pickle roundtrip")
-
-    graph_backend.add_node_attr_key(DEFAULT_ATTR_KEYS.BBOX, None)
-    graph_backend.add_node_attr_key(DEFAULT_ATTR_KEYS.MASK, None)
-    graph_backend.add_edge_attr_key(DEFAULT_ATTR_KEYS.EDGE_DIST, 0.0)
-
-    bbox = np.array([0, 0, 2, 2])
-    mask = Mask(np.array([[True, True], [True, True]], dtype=bool), bbox=bbox)
-
-    node_1 = graph_backend.add_node(
-        {
-            DEFAULT_ATTR_KEYS.T: 0,
-            DEFAULT_ATTR_KEYS.BBOX: bbox,
-            DEFAULT_ATTR_KEYS.MASK: mask,
-        }
-    )
-
-    node_2 = graph_backend.add_node(
-        {
-            DEFAULT_ATTR_KEYS.T: 1,
-            DEFAULT_ATTR_KEYS.BBOX: bbox,
-            DEFAULT_ATTR_KEYS.MASK: mask,
-        }
-    )
-
-    graph_backend.add_edge(node_1, node_2, {DEFAULT_ATTR_KEYS.EDGE_DIST: 1.0})
-
-    pickled_graph = cloudpickle.dumps(graph_backend)
-    unpickled_graph = cloudpickle.loads(pickled_graph)
-
-    assert unpickled_graph.num_nodes == graph_backend.num_nodes
-    assert unpickled_graph.num_edges == graph_backend.num_edges
-
-    assert unpickled_graph.node_attr_keys == graph_backend.node_attr_keys
-    assert unpickled_graph.edge_attr_keys == graph_backend.edge_attr_keys
-=======
-    # Ensure SQLGraph matches RX behavior as well
 
 
 def test_metadata_multiple_dtypes(graph_backend: BaseGraph) -> None:
@@ -2287,4 +2245,42 @@
     retrieved = graph_backend.metadata
     assert "string" not in retrieved
     assert "mixed_list" not in retrieved
->>>>>>> 5d110f29
+
+
+def test_pickle_roundtrip(graph_backend: BaseGraph) -> None:
+    if isinstance(graph_backend, SQLGraph):
+        pytest.skip("SQLGraph does not support pickle roundtrip")
+
+    graph_backend.add_node_attr_key(DEFAULT_ATTR_KEYS.BBOX, None)
+    graph_backend.add_node_attr_key(DEFAULT_ATTR_KEYS.MASK, None)
+    graph_backend.add_edge_attr_key(DEFAULT_ATTR_KEYS.EDGE_DIST, 0.0)
+
+    bbox = np.array([0, 0, 2, 2])
+    mask = Mask(np.array([[True, True], [True, True]], dtype=bool), bbox=bbox)
+
+    node_1 = graph_backend.add_node(
+        {
+            DEFAULT_ATTR_KEYS.T: 0,
+            DEFAULT_ATTR_KEYS.BBOX: bbox,
+            DEFAULT_ATTR_KEYS.MASK: mask,
+        }
+    )
+
+    node_2 = graph_backend.add_node(
+        {
+            DEFAULT_ATTR_KEYS.T: 1,
+            DEFAULT_ATTR_KEYS.BBOX: bbox,
+            DEFAULT_ATTR_KEYS.MASK: mask,
+        }
+    )
+
+    graph_backend.add_edge(node_1, node_2, {DEFAULT_ATTR_KEYS.EDGE_DIST: 1.0})
+
+    pickled_graph = cloudpickle.dumps(graph_backend)
+    unpickled_graph = cloudpickle.loads(pickled_graph)
+
+    assert unpickled_graph.num_nodes == graph_backend.num_nodes
+    assert unpickled_graph.num_edges == graph_backend.num_edges
+
+    assert unpickled_graph.node_attr_keys == graph_backend.node_attr_keys
+    assert unpickled_graph.edge_attr_keys == graph_backend.edge_attr_keys