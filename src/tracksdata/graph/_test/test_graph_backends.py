from pathlib import Path

import numpy as np
import polars as pl
import pytest
import rustworkx as rx
from zarr.storage import MemoryStore

from tracksdata.attrs import EdgeAttr, NodeAttr
from tracksdata.constants import DEFAULT_ATTR_KEYS
from tracksdata.graph import RustWorkXGraph, SQLGraph
from tracksdata.graph._base_graph import BaseGraph
from tracksdata.io._numpy_array import from_array
from tracksdata.nodes._mask import Mask


def test_already_existing_keys(graph_backend: BaseGraph) -> None:
    """Test that adding already existing keys raises an error."""
    graph_backend.add_node_attr_key("x", None)

    with pytest.raises(ValueError):
        graph_backend.add_node_attr_key("x", None)

    with pytest.raises(ValueError):
        # missing x
        graph_backend.add_node(attrs={"t": 0})


def testing_empty_graph(graph_backend: BaseGraph) -> None:
    """Test that the graph is empty."""
    assert graph_backend.num_nodes == 0
    assert graph_backend.num_edges == 0

    assert graph_backend.node_attrs().is_empty()
    assert graph_backend.edge_attrs().is_empty()


def test_node_validation(graph_backend: BaseGraph) -> None:
    """Test node validation."""
    # 't' key must exist by default
    graph_backend.add_node({"t": 1})

    with pytest.raises(ValueError):
        graph_backend.add_node({"t": 0, "x": 1.0})


def test_edge_validation(graph_backend: BaseGraph) -> None:
    """Test edge validation."""
    with pytest.raises((ValueError, KeyError)):
        graph_backend.add_edge(0, 1, {"weight": 0.5})


def test_add_node(graph_backend: BaseGraph) -> None:
    """Test adding nodes with various attributes."""

    for key in ["x", "y"]:
        graph_backend.add_node_attr_key(key, 0.0)

    node_id = graph_backend.add_node({"t": 0, "x": 1.0, "y": 2.0})
    assert isinstance(node_id, int)

    # Check node attributes
    df = graph_backend.filter(node_ids=[node_id]).node_attrs()
    assert df["t"].to_list() == [0]
    assert df["x"].to_list() == [1.0]
    assert df["y"].to_list() == [2.0]

    # checking if it's sorted
    assert graph_backend.node_attrs(attr_keys=["t", "x", "y"]).columns == ["t", "x", "y"]
    assert graph_backend.node_attrs(attr_keys=["x", "y", "t"]).columns == ["x", "y", "t"]
    assert graph_backend.node_attrs(attr_keys=["y", "t", "x"]).columns == ["y", "t", "x"]


def test_add_edge(graph_backend: BaseGraph) -> None:
    """Test adding edges with attributes."""
    # Add node attribute key
    graph_backend.add_node_attr_key("x", None)

    # Add two nodes first
    node1 = graph_backend.add_node({"t": 0, "x": 1.0})
    node2 = graph_backend.add_node({"t": 1, "x": 2.0})
    node3 = graph_backend.add_node({"t": 2, "x": 1.0})

    # Add edge attribute key
    graph_backend.add_edge_attr_key("weight", 0.0)

    # Add edge
    edge_id = graph_backend.add_edge(node1, node2, attrs={"weight": 0.5})
    assert isinstance(edge_id, int)

    # Check edge attributes
    df = graph_backend.edge_attrs()
    assert df[DEFAULT_ATTR_KEYS.EDGE_SOURCE].to_list() == [node1]
    assert df[DEFAULT_ATTR_KEYS.EDGE_TARGET].to_list() == [node2]
    assert df["weight"].to_list() == [0.5]

    # testing adding new add attribute
    graph_backend.add_edge_attr_key("new_attribute", 0.0)
    edge_id = graph_backend.add_edge(node2, node3, attrs={"new_attribute": 1.0, "weight": 0.1})
    assert isinstance(edge_id, int)

    df = graph_backend.edge_attrs()
    assert df["new_attribute"].to_list() == [0.0, 1.0]
    assert df["weight"].to_list() == [0.5, 0.1]


def test_node_ids(graph_backend: BaseGraph) -> None:
    """Test retrieving node IDs."""
    graph_backend.add_node({"t": 0})
    graph_backend.add_node({"t": 1})

    assert len(graph_backend.node_ids()) == 2


def test_filter_nodes_by_attribute(graph_backend: BaseGraph) -> None:
    """Test filtering nodes by attributes."""
    graph_backend.add_node_attr_key("label", None)

    node1 = graph_backend.add_node({"t": 0, "label": "A"})
    node2 = graph_backend.add_node({"t": 0, "label": "B"})
    node3 = graph_backend.add_node({"t": 1, "label": "A"})

    # Filter by time
    nodes = graph_backend.filter(NodeAttr("t") == 0).node_ids()
    assert set(nodes) == {node1, node2}

    # Filter by label
    nodes = graph_backend.filter(NodeAttr("label") == "A").node_ids()
    assert set(nodes) == {node1, node3}

    # Filter by t and label using multiple conditions
    nodes = graph_backend.filter(NodeAttr("t") == 1, NodeAttr("label") == "A").node_ids()
    assert set(nodes) == {node3}

    # Test with inequality
    nodes = graph_backend.filter(NodeAttr("t") > 0).node_ids()
    assert set(nodes) == {node3}

    # Test with multiple conditions using *args for AND
    nodes = graph_backend.filter(NodeAttr("t") == 0, NodeAttr("label") == "A").node_ids()
    assert set(nodes) == {node1}


def test_time_points(graph_backend: BaseGraph) -> None:
    """Test retrieving time points."""
    graph_backend.add_node({"t": 0})
    graph_backend.add_node({"t": 2})
    graph_backend.add_node({"t": 1})

    assert set(graph_backend.time_points()) == {0, 1, 2}


def test_node_attrs(graph_backend: BaseGraph) -> None:
    """Test retrieving node attributes."""
    graph_backend.add_node_attr_key("x", 0.0)
    graph_backend.add_node_attr_key("coordinates", np.array([0.0, 0.0]))

    node1 = graph_backend.add_node({"t": 0, "x": 1.0, "coordinates": np.array([10.0, 20.0])})
    node2 = graph_backend.add_node({"t": 1, "x": 2.0, "coordinates": np.array([30.0, 40.0])})

    df = graph_backend.filter(node_ids=[node1, node2]).node_attrs(attr_keys=["x"])
    assert isinstance(df, pl.DataFrame)
    assert df["x"].to_list() == [1.0, 2.0]

    # Test unpack functionality
    df_unpacked = graph_backend.filter(node_ids=[node1, node2]).node_attrs(attr_keys=["coordinates"], unpack=True)
    if "coordinates_0" in df_unpacked.columns:
        assert df_unpacked["coordinates_0"].to_list() == [10.0, 30.0]
        assert df_unpacked["coordinates_1"].to_list() == [20.0, 40.0]


def test_edge_attrs(graph_backend: BaseGraph) -> None:
    """Test retrieving edge attributes."""
    node1 = graph_backend.add_node({"t": 0})
    node2 = graph_backend.add_node({"t": 1})

    graph_backend.add_edge_attr_key("weight", 0.0)
    graph_backend.add_edge_attr_key("vector", np.array([0.0, 0.0]))

    graph_backend.add_edge(node1, node2, attrs={"weight": 0.5, "vector": np.array([1.0, 2.0])})

    df = graph_backend.edge_attrs(attr_keys=["weight"])
    assert isinstance(df, pl.DataFrame)
    assert df["weight"].to_list() == [0.5]

    # Test unpack functionality
    df_unpacked = graph_backend.edge_attrs(attr_keys=["vector"], unpack=True)
    if "vector_0" in df_unpacked.columns:
        assert df_unpacked["vector_0"].to_list() == [1.0]
        assert df_unpacked["vector_1"].to_list() == [2.0]


def test_edge_attrs_subgraph_edge_ids(graph_backend: BaseGraph) -> None:
    """Test that edge_attrs preserves original edge IDs when using node_ids parameter."""
    # Add edge attribute key
    graph_backend.add_edge_attr_key("weight", 0.0)

    # Create nodes
    node1 = graph_backend.add_node({"t": 0})
    node2 = graph_backend.add_node({"t": 1})
    node3 = graph_backend.add_node({"t": 2})
    node4 = graph_backend.add_node({"t": 3})

    print(f"Created nodes: {node1=}, {node2=}, {node3=}, {node4=}")

    # Create edges
    edge1 = graph_backend.add_edge(node1, node2, attrs={"weight": 0.1})
    edge2 = graph_backend.add_edge(node2, node3, attrs={"weight": 0.2})
    edge3 = graph_backend.add_edge(node3, node4, attrs={"weight": 0.3})
    edge4 = graph_backend.add_edge(node1, node3, attrs={"weight": 0.4})

    print(f"Created edges: {edge1=}, {edge2=}, {edge3=}, {edge4=}")

    # Get all edge attributes(full graph)
    df_full = graph_backend.edge_attrs()
    print(f"Full graph edges: {df_full}")

    full_edge_ids = df_full[DEFAULT_ATTR_KEYS.EDGE_ID].to_list()
    full_sources = df_full[DEFAULT_ATTR_KEYS.EDGE_SOURCE].to_list()
    full_targets = df_full[DEFAULT_ATTR_KEYS.EDGE_TARGET].to_list()

    print("Full graph edge details:")
    for eid, src, tgt in zip(full_edge_ids, full_sources, full_targets, strict=False):
        print(f"  Edge {eid}: {src} -> {tgt}")

    # Get edge attributesfor a subset of nodes [node1, node2, node3]
    # This should include:
    # - edge1: node1 -> node2
    # - edge2: node2 -> node3
    # - edge4: node1 -> node3
    # But NOT edge3: node3 -> node4 (since node4 is not in the subset)
    df_subset = graph_backend.filter(node_ids=[node1, node2, node3]).edge_attrs()
    print(f"Subset graph edges: {df_subset}")

    subset_edge_ids = df_subset[DEFAULT_ATTR_KEYS.EDGE_ID].to_list()
    subset_sources = df_subset[DEFAULT_ATTR_KEYS.EDGE_SOURCE].to_list()
    subset_targets = df_subset[DEFAULT_ATTR_KEYS.EDGE_TARGET].to_list()

    print("Subset graph edge details:")
    for eid, src, tgt in zip(subset_edge_ids, subset_sources, subset_targets, strict=False):
        print(f"  Edge {eid}: {src} -> {tgt}")

    # The edge IDs should preserve the original edge IDs
    # and only include edges between the specified nodes
    expected_subset_edge_ids = {edge1, edge2, edge4}
    actual_subset_edge_ids = set(subset_edge_ids)

    # This will demonstrate the bug
    msg = f"Expected {expected_subset_edge_ids}, got {actual_subset_edge_ids}"
    assert expected_subset_edge_ids == actual_subset_edge_ids, msg


def test_subgraph_with_node_and_edge_attr_filters(graph_backend: BaseGraph) -> None:
    """Test subgraph with node and edge attribute filters."""
    graph_backend.add_node_attr_key("x", 0.0)
    graph_backend.add_edge_attr_key("weight", 0.0)

    node1 = graph_backend.add_node({"t": 0, "x": 1.0})
    node2 = graph_backend.add_node({"t": 1, "x": 2.0})
    node3 = graph_backend.add_node({"t": 2, "x": 1.0})
    node4 = graph_backend.add_node({"t": 3, "x": 3.0})
    node5 = graph_backend.add_node({"t": 4, "x": 0.5})

    graph_backend.add_edge(node1, node3, attrs={"weight": 0.8})
    edge2 = graph_backend.add_edge(node3, node5, attrs={"weight": 0.2})
    graph_backend.add_edge(node2, node4, attrs={"weight": 0.0})

    subgraph = graph_backend.filter(
        NodeAttr("x") <= 1.0,
        EdgeAttr("weight") < 0.5,
    ).subgraph()

    assert subgraph.num_nodes == 3
    assert subgraph.num_edges == 1

    subgraph_node_ids = subgraph.node_ids()
    assert set(subgraph_node_ids) == {node1, node3, node5}

    subgraph_edge_ids = subgraph.edge_ids()
    assert set(subgraph_edge_ids) == {edge2}


def test_subgraph_with_node_ids_and_filters(graph_backend: BaseGraph) -> None:
    """Test subgraph with node IDs and filters."""
    graph_backend.add_node_attr_key("x", None)
    graph_backend.add_edge_attr_key("weight", 0.0)

    node0 = graph_backend.add_node({"t": 0, "x": 1.0})
    node1 = graph_backend.add_node({"t": 1, "x": 2.0})
    node2 = graph_backend.add_node({"t": 2, "x": 1.0})
    node3 = graph_backend.add_node({"t": 3, "x": 3.0})
    node4 = graph_backend.add_node({"t": 4, "x": 0.5})

    graph_backend.add_edge(node0, node2, attrs={"weight": 0.8})
    graph_backend.add_edge(node2, node4, attrs={"weight": 0.2})
    graph_backend.add_edge(node1, node3, attrs={"weight": 0.0})

    g_filter = graph_backend.filter(
        NodeAttr("x") <= 1.0,
        EdgeAttr("weight") < 0.5,
        node_ids=[node0, node2],
    )
    node_ids = g_filter.node_ids()
    assert set(node_ids) == {node0, node2}

    subgraph = g_filter.subgraph()

    assert subgraph.num_nodes == 2
    assert subgraph.num_edges == 0

    subgraph_node_ids = subgraph.node_ids()
    assert set(subgraph_node_ids) == {node0, node2}

    subgraph_edge_ids = subgraph.edge_ids()
    assert len(subgraph_edge_ids) == 0


def test_add_node_attr_key(graph_backend: BaseGraph) -> None:
    """Test adding new node attribute keys."""
    node = graph_backend.add_node({"t": 0})
    graph_backend.add_node_attr_key("new_attribute", 42)

    df = graph_backend.filter(node_ids=[node]).node_attrs(attr_keys=["new_attribute"])
    assert df["new_attribute"].to_list() == [42]


def test_add_edge_attr_key(graph_backend: BaseGraph) -> None:
    """Test adding new edge attribute keys."""
    node1 = graph_backend.add_node({"t": 0})
    node2 = graph_backend.add_node({"t": 1})

    graph_backend.add_edge_attr_key("new_attribute", 42)
    graph_backend.add_edge(node1, node2, attrs={"new_attribute": 42})

    df = graph_backend.edge_attrs(attr_keys=["new_attribute"])
    assert df["new_attribute"].to_list() == [42]


def test_update_node_attrs(graph_backend: BaseGraph) -> None:
    """Test updating node attributes."""
    graph_backend.add_node_attr_key("x", 0.0)

    node_1 = graph_backend.add_node({"t": 0, "x": 1.0})
    node_2 = graph_backend.add_node({"t": 0, "x": 2.0})

    graph_backend.update_node_attrs(node_ids=[node_1], attrs={"x": 3.0})

    df = graph_backend.filter(node_ids=[node_1, node_2]).node_attrs(attr_keys=["x"])
    assert df["x"].to_list() == [3.0, 2.0]

    # inverted access on purpose
    graph_backend.update_node_attrs(node_ids=[node_2, node_1], attrs={"x": [5.0, 6.0]})

    df = graph_backend.filter(node_ids=[node_1, node_2]).node_attrs(attr_keys=["x"])
    assert df["x"].to_list() == [6.0, 5.0]

    # wrong length
    with pytest.raises(ValueError):
        graph_backend.update_node_attrs(node_ids=[node_1, node_2], attrs={"x": [1.0]})


def test_update_edge_attrs(graph_backend: BaseGraph) -> None:
    """Test updating edge attributes."""
    node1 = graph_backend.add_node({"t": 0})
    node2 = graph_backend.add_node({"t": 1})

    graph_backend.add_edge_attr_key("weight", 0.0)
    edge_id = graph_backend.add_edge(node1, node2, attrs={"weight": 0.5})

    graph_backend.update_edge_attrs(edge_ids=[edge_id], attrs={"weight": 1.0})
    df = graph_backend.filter(node_ids=[node1, node2]).edge_attrs(attr_keys=["weight"])
    assert df["weight"].to_list() == [1.0]

    # wrong length
    with pytest.raises(ValueError):
        graph_backend.update_edge_attrs(edge_ids=[edge_id], attrs={"weight": [1.0, 2.0]})


def test_num_edges(graph_backend: BaseGraph) -> None:
    """Test counting edges."""
    node1 = graph_backend.add_node({"t": 0})
    node2 = graph_backend.add_node({"t": 1})

    graph_backend.add_edge_attr_key("weight", 0.0)
    graph_backend.add_edge(node1, node2, attrs={"weight": 0.5})

    assert graph_backend.num_edges == 1


def test_num_nodes(graph_backend: BaseGraph) -> None:
    """Test counting nodes."""
    graph_backend.add_node({"t": 0})
    graph_backend.add_node({"t": 1})

    assert graph_backend.num_nodes == 2


def test_edge_attrs_include_targets(graph_backend: BaseGraph) -> None:
    """Test the inclusive flag behavior in edge_attrs method."""
    # Add edge attribute key
    graph_backend.add_edge_attr_key("weight", 0.0)

    # Create a graph with 4 nodes
    # Graph structure:
    #   node0 -> node1 -> node2 -> node3
    #        \             ^
    #         -> node3  ----+
    node0 = graph_backend.add_node({"t": 0})
    node1 = graph_backend.add_node({"t": 1})
    node2 = graph_backend.add_node({"t": 2})
    node3 = graph_backend.add_node({"t": 3})

    print(f"Created nodes: {node0=}, {node1=}, {node2=}, {node3=}")

    # Create edges with different weights for easy identification
    edge0 = graph_backend.add_edge(node0, node1, attrs={"weight": 0.1})  # node0 -> node1
    edge1 = graph_backend.add_edge(node1, node2, attrs={"weight": 0.2})  # node1 -> node2
    edge2 = graph_backend.add_edge(node2, node3, attrs={"weight": 0.3})  # node2 -> node3
    edge3 = graph_backend.add_edge(node3, node0, attrs={"weight": 0.4})  # node3 -> node0

    print(f"Created edges: {edge0=}, {edge1=}, {edge2=}, {edge3=}")

    # Get all edges for reference
    df_all = graph_backend.edge_attrs()
    print(f"All edges:\n{df_all}")

    # Test with include_targets=False (default)
    # When selecting [node1, node2, node3], should only include edges between these nodes:
    # - edge0: node0 -> node1 ✗ (node0 not in selection)
    # - edge1: node1 -> node2 ✓
    # - edge2: node2 -> node3 ✓
    # - edge3: node3 -> node0 ✗ (node0 not in selection)
    df_exclusive = graph_backend.filter(node_ids=[node1, node2, node3], include_targets=False).edge_attrs()
    print(f"Exclusive edges (include_targets=False):\n{df_exclusive}")
    exclusive_edge_ids = set(df_exclusive[DEFAULT_ATTR_KEYS.EDGE_ID].to_list())
    expected_exclusive = {edge1, edge2}

    print(f"Expected exclusive edge IDs: {expected_exclusive}")
    print(f"Actual exclusive edge IDs: {exclusive_edge_ids}")

    msg = f"include_targets=False: Expected {expected_exclusive}, got {exclusive_edge_ids}"
    assert exclusive_edge_ids == expected_exclusive, msg

    # Verify the weights match expected edges
    exclusive_weights = df_exclusive["weight"].to_list()
    expected_weights = [0.2, 0.3]  # weights for edge1, edge2
    assert sorted(exclusive_weights) == sorted(expected_weights)

    # Test with include_targets=True
    # When selecting [node2, node3], should include edges to neighbors:
    # - edge0: node0 -> node1 ✗ (node0 not in selection)
    # - edge1: node1 -> node2 ✗ (node1 not in selection)
    # - edge2: node2 -> node3 ✓
    # - edge3: node3 -> node0 ✓
    df_inclusive = graph_backend.filter(node_ids=[node2, node3], include_targets=True).edge_attrs()
    print(f"Inclusive edges (include_targets=True):\n{df_inclusive}")
    inclusive_edge_ids = set(df_inclusive[DEFAULT_ATTR_KEYS.EDGE_ID].to_list())
    expected_inclusive = {edge2, edge3}

    print(f"Expected inclusive edge IDs: {expected_inclusive}")
    print(f"Actual inclusive edge IDs: {inclusive_edge_ids}")

    msg = f"include_targets=True: Expected {expected_inclusive}, got {inclusive_edge_ids}"
    assert inclusive_edge_ids == expected_inclusive, msg

    # Verify all weights are included
    inclusive_weights = df_inclusive["weight"].to_list()
    expected_all_weights = [0.3, 0.4]  # weights for all edges
    assert sorted(inclusive_weights) == sorted(expected_all_weights)

    # Test edge case: selecting only one node with include_targets=True
    # When selecting [node1], with include_targets=True should include edges to neighbors:
    # - edge0: node0 -> node1 ✗ (node1 not in selection)
    # - edge1: node1 -> node2 ✓
    # - edge2: node2 -> node3 ✗ (node1 not in selection)
    # - edge3: node3 -> node0 ✗ (node1 not in selection)
    df_single_inclusive = graph_backend.filter(node_ids=[node1], include_targets=True).edge_attrs()
    print(f"Single node inclusive edges: {df_single_inclusive}")
    single_inclusive_edge_ids = set(df_single_inclusive[DEFAULT_ATTR_KEYS.EDGE_ID].to_list())
    expected_single_inclusive = {edge1}

    msg = f"Single node include_targets=True: Expected {expected_single_inclusive}, got {single_inclusive_edge_ids}"
    assert single_inclusive_edge_ids == expected_single_inclusive, msg

    # Test edge case: selecting only one node with include_targets=False
    # When selecting [node1], with include_targets=False should include no edges
    # (since there are no edges strictly between just node1)
    df_single_exclusive = graph_backend.filter(node_ids=[node1], include_targets=False).edge_attrs()
    print(f"Single node exclusive edges: {df_single_exclusive}")
    single_exclusive_edge_ids = set(df_single_exclusive[DEFAULT_ATTR_KEYS.EDGE_ID].to_list())
    expected_single_exclusive = set()  # No edges strictly within [node1]

    msg = f"Single node include_targets=False: Expected {expected_single_exclusive}, got {single_exclusive_edge_ids}"
    assert single_exclusive_edge_ids == expected_single_exclusive, msg


def test_from_ctc(
    ctc_data_dir: Path,
    graph_backend: BaseGraph,
) -> None:
    # ctc data comes from
    # https://data.celltrackingchallenge.net/training-datasets/Fluo-C2DL-Huh7.zip

    if isinstance(graph_backend, SQLGraph):
        kwargs = {"drivername": "sqlite", "database": ":memory:", "overwrite": True}
    else:
        kwargs = {}

    graph = graph_backend.__class__.from_ctc(ctc_data_dir / "02_GT/TRA", **kwargs)

    assert graph.num_nodes > 0
    assert graph.num_edges > 0


def test_sucessors_and_degree(graph_backend: BaseGraph) -> None:
    """Test getting successors of nodes."""
    # Add attribute keys
    graph_backend.add_node_attr_key("x", 0.0)
    graph_backend.add_node_attr_key("y", 0.0)
    graph_backend.add_edge_attr_key("weight", 0.0)

    # Create a simple graph structure: node0 -> node1 -> node2
    #                                      \-> node3
    node0 = graph_backend.add_node({"t": 0, "x": 0.0, "y": 0.0})
    node1 = graph_backend.add_node({"t": 1, "x": 1.0, "y": 1.0})
    node2 = graph_backend.add_node({"t": 2, "x": 2.0, "y": 2.0})
    node3 = graph_backend.add_node({"t": 2, "x": 3.0, "y": 3.0})

    # Add edges
    graph_backend.add_edge(node0, node1, {"weight": 0.5})  # node0 -> node1
    graph_backend.add_edge(node0, node3, {"weight": 0.7})  # node0 -> node3
    graph_backend.add_edge(node1, node2, {"weight": 0.3})  # node1 -> node2

    # Test successors of node0 (should return node1 and node3)
    successors_df = graph_backend.successors(node0)
    assert isinstance(successors_df, pl.DataFrame)
    assert len(successors_df) == 2  # node0 has 2 successors
    assert graph_backend.out_degree(node0) == 2

    # Check that we get the correct target nodes (order doesn't matter)
    successor_nodes = set(successors_df[DEFAULT_ATTR_KEYS.NODE_ID].to_list())
    assert successor_nodes == {node1, node3}

    # Test successors of node1 (should return node2)
    successors_df = graph_backend.successors(node1)
    assert isinstance(successors_df, pl.DataFrame)
    assert len(successors_df) == 1  # node1 has 1 successor
    assert successors_df[DEFAULT_ATTR_KEYS.NODE_ID].to_list()[0] == node2
    assert graph_backend.out_degree(node1) == 1

    # Test successors of node2 (should return empty - no successors)
    successors_df = graph_backend.successors(node2)
    assert isinstance(successors_df, pl.DataFrame)
    assert len(successors_df) == 0  # node2 has no successors
    assert graph_backend.out_degree(node2) == 0

    # Test with multiple nodes
    successors_dict = graph_backend.successors([node0, node1, node2])
    assert isinstance(successors_dict, dict)
    assert len(successors_dict) == 3

    # testing query all
    assert graph_backend.out_degree() == [2, 1, 0, 0]

    # testing different ordering
    assert graph_backend.out_degree([node0, node1, node2]) == [2, 1, 0]
    assert graph_backend.out_degree([node1, node2, node0]) == [1, 0, 2]

    # Check node0's successors
    assert len(successors_dict[node0]) == 2
    # Check node1's successors
    assert len(successors_dict[node1]) == 1
    # Check node2's successors (empty)
    assert len(successors_dict[node2]) == 0


def test_predecessors_and_degree(graph_backend: BaseGraph) -> None:
    """Test getting predecessors of nodes."""
    # Add attribute keys
    graph_backend.add_node_attr_key("x", 0.0)
    graph_backend.add_node_attr_key("y", 0.0)
    graph_backend.add_edge_attr_key("weight", 0.0)

    # Create a simple graph structure: node0 -> node1 -> node2
    #                                      \-> node3
    node0 = graph_backend.add_node({"t": 0, "x": 0.0, "y": 0.0})
    node1 = graph_backend.add_node({"t": 1, "x": 1.0, "y": 1.0})
    node2 = graph_backend.add_node({"t": 2, "x": 2.0, "y": 2.0})
    node3 = graph_backend.add_node({"t": 2, "x": 3.0, "y": 3.0})

    # Add edges
    graph_backend.add_edge(node0, node1, {"weight": 0.5})  # node0 -> node1
    graph_backend.add_edge(node0, node3, {"weight": 0.7})  # node0 -> node3
    graph_backend.add_edge(node1, node2, {"weight": 0.3})  # node1 -> node2

    # Test predecessors of node0 (should return empty - no predecessors)
    predecessors_df = graph_backend.predecessors(node0)
    assert isinstance(predecessors_df, pl.DataFrame)
    assert len(predecessors_df) == 0  # node0 has no predecessors
    assert graph_backend.in_degree(node0) == 0

    # Test predecessors of node1 (should return node0)
    predecessors_df = graph_backend.predecessors(node1)
    assert isinstance(predecessors_df, pl.DataFrame)
    assert len(predecessors_df) == 1  # node1 has 1 predecessor
    assert graph_backend.in_degree(node1) == 1

    # Check that we get the correct source node
    assert predecessors_df[DEFAULT_ATTR_KEYS.NODE_ID].to_list()[0] == node0

    # Test predecessors of node2 (should return node1)
    predecessors_df = graph_backend.predecessors(node2)
    assert isinstance(predecessors_df, pl.DataFrame)
    assert len(predecessors_df) == 1  # node2 has 1 predecessor
    assert predecessors_df[DEFAULT_ATTR_KEYS.NODE_ID].to_list()[0] == node1
    assert graph_backend.in_degree(node2) == 1

    # Test predecessors of node3 (should return node0)
    predecessors_df = graph_backend.predecessors(node3)
    assert isinstance(predecessors_df, pl.DataFrame)
    assert len(predecessors_df) == 1  # node3 has 1 predecessor
    assert predecessors_df[DEFAULT_ATTR_KEYS.NODE_ID].to_list()[0] == node0
    assert graph_backend.in_degree(node3) == 1

    # Test with multiple nodes
    predecessors_dict = graph_backend.predecessors([node0, node1, node2, node3])
    assert isinstance(predecessors_dict, dict)
    assert len(predecessors_dict) == 4
    assert graph_backend.in_degree() == [0, 1, 1, 1]
    # testing different ordering
    assert graph_backend.in_degree([node0, node1, node2, node3]) == [0, 1, 1, 1]
    assert graph_backend.in_degree([node1, node2, node3, node0]) == [1, 1, 1, 0]

    # Check predecessors
    assert len(predecessors_dict[node0]) == 0  # node0 has no predecessors
    assert len(predecessors_dict[node1]) == 1  # node1 has 1 predecessor
    assert len(predecessors_dict[node2]) == 1  # node2 has 1 predecessor
    assert len(predecessors_dict[node3]) == 1  # node3 has 1 predecessor


def test_sucessors_with_attr_keys(graph_backend: BaseGraph) -> None:
    """Test getting successors with specific attribute keys."""
    # Add attribute keys
    graph_backend.add_node_attr_key("x", 0.0)
    graph_backend.add_node_attr_key("y", 0.0)
    graph_backend.add_node_attr_key("label", "X")
    graph_backend.add_edge_attr_key("weight", 0.0)

    # Create nodes
    node0 = graph_backend.add_node({"t": 0, "x": 0.0, "y": 0.0, "label": "A"})
    node1 = graph_backend.add_node({"t": 1, "x": 1.0, "y": 1.0, "label": "B"})
    node2 = graph_backend.add_node({"t": 1, "x": 2.0, "y": 2.0, "label": "C"})

    # Add edges
    graph_backend.add_edge(node0, node1, {"weight": 0.5})
    graph_backend.add_edge(node0, node2, {"weight": 0.7})

    # Test with single attribute key as string
    successors_df = graph_backend.successors(node0, attr_keys="x")
    assert isinstance(successors_df, pl.DataFrame)
    assert "x" in successors_df.columns
    assert "y" not in successors_df.columns

    # Should not contain other attribute keys when we specify specific ones
    available_cols = set(successors_df.columns)
    # The exact columns depend on implementation, but x should be there
    assert "x" in available_cols

    # Test with multiple attribute keys as list
    successors_df = graph_backend.successors(node0, attr_keys=["x", "label"])
    assert isinstance(successors_df, pl.DataFrame)
    assert "x" in successors_df.columns
    assert "label" in successors_df.columns
    assert "y" not in successors_df.columns

    # Verify the content makes sense
    if len(successors_df) > 0:
        x_values = successors_df["x"].to_list()
        label_values = successors_df["label"].to_list()
        # These should correspond to node1 and node2's attributes
        assert set(x_values) == {1.0, 2.0}
        assert set(label_values) == {"B", "C"}


def test_predecessors_with_attr_keys(graph_backend: BaseGraph) -> None:
    """Test getting predecessors with specific attribute keys."""
    # Add attribute keys
    graph_backend.add_node_attr_key("x", 0.0)
    graph_backend.add_node_attr_key("y", 0.0)
    graph_backend.add_node_attr_key("label", "X")
    graph_backend.add_edge_attr_key("weight", 0.0)

    # Create nodes
    node0 = graph_backend.add_node({"t": 0, "x": 0.0, "y": 0.0, "label": "A"})
    node1 = graph_backend.add_node({"t": 0, "x": 1.0, "y": 1.0, "label": "B"})
    node2 = graph_backend.add_node({"t": 1, "x": 2.0, "y": 2.0, "label": "C"})

    # Add edges (both node0 and node1 point to node2)
    graph_backend.add_edge(node0, node2, {"weight": 0.5})
    graph_backend.add_edge(node1, node2, {"weight": 0.7})

    # Test with single attribute key as string
    predecessors_df = graph_backend.predecessors(node2, attr_keys="label")
    assert isinstance(predecessors_df, pl.DataFrame)
    assert "label" in predecessors_df.columns
    assert "y" not in predecessors_df.columns
    assert "x" not in predecessors_df.columns

    # Test with multiple attribute keys as list
    predecessors_df = graph_backend.predecessors(node2, attr_keys=["x", "label"])
    assert isinstance(predecessors_df, pl.DataFrame)
    assert "x" in predecessors_df.columns
    assert "label" in predecessors_df.columns
    assert "y" not in predecessors_df.columns

    # Verify the content makes sense - should have 2 predecessors
    assert len(predecessors_df) == 2
    x_values = predecessors_df["x"].to_list()
    label_values = predecessors_df["label"].to_list()
    # These should correspond to node0 and node1's attributes
    assert set(x_values) == {0.0, 1.0}
    assert set(label_values) == {"A", "B"}


def test_sucessors_predecessors_edge_cases(graph_backend: BaseGraph) -> None:
    """Test edge cases for successors and predecessors methods."""
    # Add attribute keys
    graph_backend.add_node_attr_key("x", 0.0)
    graph_backend.add_edge_attr_key("weight", 0.0)

    # Create isolated nodes (no edges)
    node0 = graph_backend.add_node({"t": 0, "x": 0.0})
    node1 = graph_backend.add_node({"t": 1, "x": 1.0})

    # Test successors/predecessors of isolated nodes
    successors_df = graph_backend.successors(node0)
    assert isinstance(successors_df, pl.DataFrame)
    assert len(successors_df) == 0

    predecessors_df = graph_backend.predecessors(node1)
    assert isinstance(predecessors_df, pl.DataFrame)
    assert len(predecessors_df) == 0

    # Test with empty list of nodes
    successors_dict = graph_backend.successors([])
    assert isinstance(successors_dict, dict)
    assert len(successors_dict) == 0

    predecessors_dict = graph_backend.predecessors([])
    assert isinstance(predecessors_dict, dict)
    assert len(predecessors_dict) == 0

    # Test with non-existent attribute keys (should work but return limited columns)
    # This depends on implementation - some might raise errors, others might ignore
    try:
        successors_df = graph_backend.successors(node0, attr_keys=["nonexistent"])
        # If it doesn't raise an error, it should return empty or handle gracefully
        assert isinstance(successors_df, pl.DataFrame)
    except (KeyError, AttributeError):
        # This is also acceptable behavior
        pass


def test_match_method(graph_backend: BaseGraph) -> None:
    """Test the match method for matching nodes between two graphs."""
    # Create first graph (self) with masks
    graph_backend.add_node_attr_key("x", 0.0)
    graph_backend.add_node_attr_key("y", 0.0)
    graph_backend.add_node_attr_key(DEFAULT_ATTR_KEYS.MASK, None)

    # Create masks for first graph
    mask1_data = np.array([[True, True], [True, True]], dtype=bool)
    mask1 = Mask(mask1_data, bbox=np.array([0, 0, 2, 2]))

    mask2_data = np.array([[True, False], [True, False]], dtype=bool)
    mask2 = Mask(mask2_data, bbox=np.array([10, 10, 12, 12]))

    mask3_data = np.array([[True, True, True, True, True]], dtype=bool)
    mask3 = Mask(mask3_data, bbox=np.array([20, 20, 21, 25]))

    # Add nodes to first graph
    node1 = graph_backend.add_node({"t": 0, "x": 1.0, "y": 1.0, DEFAULT_ATTR_KEYS.MASK: mask1})
    node2 = graph_backend.add_node({"t": 1, "x": 2.0, "y": 2.0, DEFAULT_ATTR_KEYS.MASK: mask2})
    node3 = graph_backend.add_node({"t": 2, "x": 3.0, "y": 3.0, DEFAULT_ATTR_KEYS.MASK: mask3})

    graph_backend.add_edge_attr_key("weight", 0.0)
    # this will not be matched
    graph_backend.add_edge(node1, node2, {"weight": 0.5})
    graph_backend.add_edge(node2, node3, {"weight": 0.3})

    # this will be matched
    graph_backend.add_edge(node1, node3, {"weight": 0.3})

    # Create second graph (other/reference) with overlapping masks
    if isinstance(graph_backend, SQLGraph):
        kwargs = {"drivername": "sqlite", "database": ":memory:"}
    else:
        kwargs = {}

    other_graph = graph_backend.__class__(**kwargs)
    other_graph.add_node_attr_key("x", 0.0)
    other_graph.add_node_attr_key("y", 0.0)
    other_graph.add_node_attr_key(DEFAULT_ATTR_KEYS.MASK, None)

    # Create overlapping masks for second graph
    # This mask overlaps significantly with mask1 (IoU > 0.5)
    ref_mask1_data = np.array([[True, True], [True, False]], dtype=bool)
    ref_mask1 = Mask(ref_mask1_data, bbox=np.array([0, 0, 2, 2]))

    # This mask overlaps significantly with mask3 (IoU > 0.5)
    ref_mask2_data = np.array([[True, True, True, True]], dtype=bool)
    ref_mask2 = Mask(ref_mask2_data, bbox=np.array([20, 20, 21, 24]))

    # This mask should NOT overlap with other masks (IoU < 0.5, should not match)
    ref_mask3_data = np.array([[True]], dtype=bool)
    ref_mask3 = Mask(ref_mask3_data, bbox=np.array([15, 15, 16, 16]))  # Different location

    # This mask also overlaps significantly with mask3 (IoU > 0.5) but less than `ref_mask2`
    # therefore it should not match
    ref_mask4_data = np.array([[True, True, True]], dtype=bool)
    ref_mask4 = Mask(ref_mask4_data, bbox=np.array([20, 21, 21, 24]))

    # Add nodes to reference graph
    ref_node1 = other_graph.add_node({"t": 0, "x": 1.1, "y": 1.1, DEFAULT_ATTR_KEYS.MASK: ref_mask1})
    ref_node2 = other_graph.add_node({"t": 2, "x": 3.1, "y": 3.1, DEFAULT_ATTR_KEYS.MASK: ref_mask2})
    ref_node3 = other_graph.add_node({"t": 1, "x": 2.1, "y": 2.1, DEFAULT_ATTR_KEYS.MASK: ref_mask3})
    ref_node4 = other_graph.add_node({"t": 2, "x": 3.1, "y": 3.1, DEFAULT_ATTR_KEYS.MASK: ref_mask4})

    # Add edges to reference graph - matching structure with first graph
    other_graph.add_edge_attr_key("weight", 0.0)
    other_graph.add_edge(ref_node1, ref_node3, {"weight": 0.6})  # ref_node1 -> ref_node2
    other_graph.add_edge(ref_node1, ref_node2, {"weight": 0.4})  # ref_node1 -> ref_node3
    other_graph.add_edge(ref_node3, ref_node2, {"weight": 0.7})  # ref_node2 -> ref_node3
    other_graph.add_edge(ref_node3, ref_node4, {"weight": 0.5})  # ref_node3 -> ref_node4

    # Test the match method
    match_node_id_key = "matched_node_id"
    match_score_key = "match_score"
    edge_match_key = "edge_matched"

    graph_backend.match(
        other=other_graph,
        matched_node_id_key=match_node_id_key,
        match_score_key=match_score_key,
        matched_edge_mask_key=edge_match_key,
    )

    # Verify that attribute keys were added
    assert match_node_id_key in graph_backend.node_attr_keys
    assert match_score_key in graph_backend.node_attr_keys
    assert edge_match_key in graph_backend.edge_attr_keys

    # Get node attributesto check matching results
    nodes_df = graph_backend.node_attrs(attr_keys=[DEFAULT_ATTR_KEYS.NODE_ID, match_node_id_key, match_score_key])
    print(nodes_df)

    # Verify specific expected matches based on IoU
    # Create a mapping from node_id to matched values
    node_matches = {}
    for row in nodes_df.iter_rows(named=True):
        node_matches[row[DEFAULT_ATTR_KEYS.NODE_ID]] = {
            "matched_id": row[match_node_id_key],
            "score": row[match_score_key],
        }

    assert len(nodes_df) == graph_backend.num_nodes

    # Check expected matches:
    # node1 (mask1) should match ref_node1 (ref_mask1) - high IoU
    msg = f"node1 should match ref_node1, got {node_matches[node1]['matched_id']}"
    assert node_matches[node1]["matched_id"] == ref_node1, msg
    msg = f"node1 match score should be > 0.5, got {node_matches[node1]['score']}"
    assert node_matches[node1]["score"] > 0.5, msg

    # node2 (mask2) should NOT match ref_node2 (ref_mask2) - low IoU
    msg = f"node2 should not match (should be -1), got {node_matches[node2]['matched_id']}"
    assert node_matches[node2]["matched_id"] == -1, msg
    msg = f"node2 match score should be 0.0, got {node_matches[node2]['score']}"
    assert node_matches[node2]["score"] == 0.0, msg

    # node3 (mask3) should match ref_node2 (ref_mask2) - high IoU
    msg = f"node3 should match ref_node2, got {node_matches[node3]['matched_id']}"
    assert node_matches[node3]["matched_id"] == ref_node2, msg
    msg = f"node3 match score should be > 0.5, got {node_matches[node3]['score']}"
    assert node_matches[node3]["score"] > 0.5, msg

    # Verify match scores are reasonable (between 0 and 1)
    for node_id, match_info in node_matches.items():
        score = match_info["score"]
        assert 0.0 <= score <= 1.0, f"Score {score} for node {node_id} should be between 0 and 1"

    # Check edge matching
    edges_df = graph_backend.edge_attrs(attr_keys=[edge_match_key])
    assert len(edges_df) > 0

    # After your bug fixes, both edges are matching
    edge_matches = edges_df.sort(DEFAULT_ATTR_KEYS.EDGE_ID)[edge_match_key].to_list()
    expected_matches = np.asarray([False, False, True])

    np.testing.assert_array_equal(edge_matches, expected_matches)


def test_attrs_with_duplicated_attr_keys(graph_backend: BaseGraph) -> None:
    """Test that node attributeswith duplicated attribute keys are handled correctly."""
    # Add attribute keys
    graph_backend.add_node_attr_key("x", 0.0)
    graph_backend.add_node_attr_key("y", 0.0)

    # Add nodes
    node_1 = graph_backend.add_node({"t": 0, "x": 1.0, "y": 1.0})
    node_2 = graph_backend.add_node({"t": 1, "x": 2.0, "y": 2.0})

    # Add edges
    graph_backend.add_edge_attr_key("weight", 0.0)
    graph_backend.add_edge(node_1, node_2, {"weight": 0.5})

    # Test with duplicated attribute keys
    # This would crash before
    nodes_df = graph_backend.node_attrs(attr_keys=["x", "y", "x"])
    assert "x" in nodes_df.columns
    assert "y" in nodes_df.columns
    assert nodes_df["x"].to_list() == [1.0, 2.0]
    assert nodes_df["y"].to_list() == [1.0, 2.0]

    edges_df = graph_backend.edge_attrs(attr_keys=["weight", "weight", "weight"])
    assert "weight" in edges_df.columns
    assert edges_df["weight"].to_list() == [0.5]


def test_add_overlap(graph_backend: BaseGraph) -> None:
    """Test adding single overlaps to the graph."""
    # Add nodes first
    node1 = graph_backend.add_node({"t": 0})
    node2 = graph_backend.add_node({"t": 0})
    node3 = graph_backend.add_node({"t": 1})

    # Add overlaps
    graph_backend.add_overlap(node1, node2)
    graph_backend.add_overlap(node2, node3)

    # Verify overlaps were added
    assert graph_backend.has_overlaps()
    overlaps = graph_backend.overlaps()
    assert len(overlaps) == 2
    assert [node1, node2] in overlaps
    assert [node2, node3] in overlaps


def test_bulk_add_overlaps(graph_backend: BaseGraph) -> None:
    """Test adding multiple overlaps efficiently."""
    # Add nodes first
    nodes = []
    for i in range(5):
        nodes.append(graph_backend.add_node({"t": i}))

    # Create overlap pairs
    overlap_pairs = [
        [nodes[0], nodes[1]],
        [nodes[1], nodes[2]],
        [nodes[2], nodes[3]],
        [nodes[3], nodes[4]],
    ]

    # Add overlaps in bulk
    graph_backend.bulk_add_overlaps(overlap_pairs)

    # Verify all overlaps were added
    assert graph_backend.has_overlaps()
    overlaps = graph_backend.overlaps()
    assert len(overlaps) == 4
    for pair in overlap_pairs:
        assert pair in overlaps


def test_overlaps_with_node_filtering(graph_backend: BaseGraph) -> None:
    """Test retrieving overlaps filtered by specific node IDs."""
    # Add nodes
    nodes = []
    for i in range(4):
        nodes.append(graph_backend.add_node({"t": i}))

    # Add overlaps
    graph_backend.add_overlap(nodes[0], nodes[1])
    graph_backend.add_overlap(nodes[1], nodes[2])
    graph_backend.add_overlap(nodes[2], nodes[3])

    # Test filtering by nodes that have multiple overlaps
    filtered_overlaps = graph_backend.overlaps([nodes[1], nodes[2]])
    assert len(filtered_overlaps) == 1
    assert [nodes[1], nodes[2]] == filtered_overlaps[0]

    # Test filtering by nodes with no overlaps
    filtered_overlaps = graph_backend.overlaps([nodes[0], nodes[3]])
    assert len(filtered_overlaps) == 0


def test_overlaps_empty_graph(graph_backend: BaseGraph) -> None:
    """Test overlap behavior on empty graphs."""
    # Test on empty graph
    assert not graph_backend.has_overlaps()
    assert graph_backend.overlaps() == []
    assert graph_backend.overlaps([1, 2, 3]) == []


def test_overlaps_edge_cases(graph_backend: BaseGraph) -> None:
    """Test overlap functionality with edge cases."""
    # Add a single node
    node = graph_backend.add_node({"t": 0})

    # Test overlaps with single node (should be empty)
    assert graph_backend.overlaps([node]) == []

    # Test overlaps with non-existent nodes
    assert graph_backend.overlaps([999, 1000]) == []

    # Add overlap and test with mixed existing/non-existing nodes
    node2 = graph_backend.add_node({"t": 0})
    graph_backend.add_overlap(node, node2)

    overlaps = graph_backend.overlaps([node, 999])
    assert len(overlaps) == 0


def test_from_numpy_array_basic(graph_backend: BaseGraph) -> None:
    """Test basic functionality of from_numpy_array with 2D positions."""
    # Test 2D positions (T, Y, X)
    positions = np.array(
        [
            [0, 10, 20],  # t=0, y=10, x=20
            [1, 15, 25],  # t=1, y=15, x=25
            [2, 20, 30],  # t=2, y=20, x=30
        ]
    )

    if isinstance(graph_backend, RustWorkXGraph):
        # for RustWorkXGraph we validate if the OOP API is working
        graph_backend = RustWorkXGraph.from_array(positions, rx_graph=None)
    else:
        from_array(positions, graph_backend)

    assert graph_backend.num_nodes == 3
    assert graph_backend.num_edges == 0  # No track_ids, so no edges

    # Check node attributes
    nodes_df = graph_backend.node_attrs(attr_keys=["t", "y", "x"])

    np.testing.assert_array_equal(nodes_df.to_numpy(), positions)


def test_from_numpy_array_3d(graph_backend: BaseGraph) -> None:
    """Test from_numpy_array with 3D positions (T, Z, Y, X)."""
    # Test 3D positions (T, Z, Y, X)
    positions = np.asarray(
        [
            [0, 5, 10, 20],  # t=0, z=5, y=10, x=20
            [1, 6, 15, 25],  # t=1, z=6, y=15, x=25
            [2, 7, 20, 30],  # t=2, z=7, y=20, x=30
        ]
    )

    track_ids = np.asarray([1, 2, 3])
    track_id_graph = {3: 1, 2: 1}

    if isinstance(graph_backend, RustWorkXGraph):
        # for RustWorkXGraph we validate if the OOP API is working
        graph_backend = RustWorkXGraph.from_array(
            positions,
            track_ids=track_ids,
            track_id_graph=track_id_graph,
            rx_graph=None,
        )
    else:
        from_array(
            positions,
            graph_backend,
            track_ids=track_ids,
            track_id_graph=track_id_graph,
        )

    assert graph_backend.num_nodes == 3
    assert graph_backend.num_edges == 2

    edges_df = graph_backend.edge_attrs()
    assert len(edges_df) == 2

    nodes_df = graph_backend.node_attrs()
    node_ids = nodes_df[DEFAULT_ATTR_KEYS.NODE_ID].to_list()

    edges = edges_df.select([DEFAULT_ATTR_KEYS.EDGE_SOURCE, DEFAULT_ATTR_KEYS.EDGE_TARGET]).to_numpy().tolist()
    assert [node_ids[0], node_ids[1]] in edges
    assert [node_ids[0], node_ids[2]] in edges

    np.testing.assert_array_equal(nodes_df.select(["t", "z", "y", "x"]).to_numpy(), positions)
    np.testing.assert_array_equal(nodes_df[DEFAULT_ATTR_KEYS.TRACK_ID].to_list(), track_ids)


def test_from_numpy_array_validation_errors() -> None:
    """Test from_numpy_array validation errors."""
    # Test invalid position dimensions
    invalid_positions = np.array([[0, 10]])  # Only 2 columns, need 3 or 4
    with pytest.raises(ValueError, match="Expected 4 or 5 dimensions"):
        RustWorkXGraph.from_array(invalid_positions)

    positions = np.array([[0, 10, 20], [1, 15, 25]])

    # Test track_id_graph without track_ids
    with pytest.raises(ValueError, match="must be provided if"):
        RustWorkXGraph.from_array(positions, track_id_graph={2: 1})

    # Test track_ids length mismatch
    track_ids = np.array([1, 2, 3])  # Length 3, positions length 2
    with pytest.raises(ValueError, match="must have the same length"):
        RustWorkXGraph.from_array(positions, track_ids=track_ids)


def test_from_other_with_edges(graph_backend: BaseGraph) -> None:
    """Test from_other method with edges and edge attributes."""
    # Create source graph with nodes, edges, and attributes
    graph_backend.add_node_attr_key("x", 0.0)
    graph_backend.add_edge_attr_key("weight", 0.0)
    graph_backend.add_edge_attr_key("type", "forward")

    node1 = graph_backend.add_node({"t": 0, "x": 1.0})
    node2 = graph_backend.add_node({"t": 1, "x": 2.0})
    node3 = graph_backend.add_node({"t": 2, "x": 3.0})

    graph_backend.add_edge(node1, node2, {"weight": 0.5, "type": "forward"})
    graph_backend.add_edge(node2, node3, {"weight": 0.8, "type": "forward"})
    graph_backend.add_edge(node1, node3, {"weight": 0.3, "type": "skip"})

    graph_backend.add_overlap(node1, node3)

    new_graph = RustWorkXGraph.from_other(graph_backend)

    # Verify the new graph has the same structure
    assert new_graph.num_nodes == 3
    assert new_graph.num_edges == 3

    # Verify edge attributes are copied correctly
    source_edges = graph_backend.edge_attrs(attr_keys=["weight", "type"])
    new_edges = new_graph.edge_attrs(attr_keys=["weight", "type"])

    # Edge IDs and node IDs will be different, but edge attributes should be the same
    assert len(source_edges) == len(new_edges)

    # Sort by weight to ensure consistent comparison
    source_sorted = source_edges.sort("weight")
    new_sorted = new_edges.sort("weight")

    assert source_sorted.select(["weight", "type"]).equals(new_sorted.select(["weight", "type"]))

    # Verify attribute keys are preserved
    assert set(new_graph.edge_attr_keys) == set(graph_backend.edge_attr_keys)

    # Verify graph connectivity is preserved by checking degrees
    source_out_degrees = sorted(graph_backend.out_degree())
    new_out_degrees = sorted(new_graph.out_degree())
    assert source_out_degrees == new_out_degrees

    source_in_degrees = sorted(graph_backend.in_degree())
    new_in_degrees = sorted(new_graph.in_degree())
    assert source_in_degrees == new_in_degrees

    new_node_ids = new_graph.node_ids()

    assert len(new_graph.overlaps()) == len(graph_backend.overlaps())
    assert new_graph.overlaps()[0] == [new_node_ids[0], new_node_ids[2]]


def test_compute_overlaps_basic(graph_backend: BaseGraph) -> None:
    """Test basic compute_overlaps functionality."""
    graph_backend.add_node_attr_key(DEFAULT_ATTR_KEYS.MASK, None)

    # Create overlapping masks at time 0
    mask1_data = np.array([[True, True], [True, True]], dtype=bool)
    mask1 = Mask(mask1_data, bbox=np.array([0, 0, 2, 2]))

    mask2_data = np.array([[True, True], [False, False]], dtype=bool)
    mask2 = Mask(mask2_data, bbox=np.array([0, 0, 2, 2]))

    node1 = graph_backend.add_node({"t": 0, DEFAULT_ATTR_KEYS.MASK: mask1})
    node2 = graph_backend.add_node({"t": 0, DEFAULT_ATTR_KEYS.MASK: mask2})

    graph_backend.compute_overlaps(iou_threshold=0.3)

    assert graph_backend.has_overlaps()
    overlaps = graph_backend.overlaps()
    assert len(overlaps) == 1
    assert [node1, node2] in overlaps


def test_compute_overlaps_with_threshold(graph_backend: BaseGraph) -> None:
    """Test compute_overlaps with different IoU thresholds."""
    graph_backend.add_node_attr_key(DEFAULT_ATTR_KEYS.MASK, None)

    # Create masks with different overlap levels
    mask1_data = np.array([[True, True], [True, True]], dtype=bool)
    mask1 = Mask(mask1_data, bbox=np.array([0, 0, 2, 2]))

    # Partially overlapping mask (IoU = 0.5)
    mask2_data = np.array([[True, True], [False, False]], dtype=bool)
    mask2 = Mask(mask2_data, bbox=np.array([0, 0, 2, 2]))

    # Non-overlapping mask
    mask3_data = np.array([[True, True], [True, True]], dtype=bool)
    mask3 = Mask(mask3_data, bbox=np.array([10, 10, 12, 12]))

    node1 = graph_backend.add_node({"t": 0, DEFAULT_ATTR_KEYS.MASK: mask1})
    node2 = graph_backend.add_node({"t": 0, DEFAULT_ATTR_KEYS.MASK: mask2})
    graph_backend.add_node({"t": 0, DEFAULT_ATTR_KEYS.MASK: mask3})

    # With threshold 0.7, no overlaps should be found (IoU = 0.5 < 0.7)
    graph_backend.compute_overlaps(iou_threshold=0.7)
    overlaps = graph_backend.overlaps()
    valid_overlaps = [o for o in overlaps if None not in o]
    assert len(valid_overlaps) == 0

    # With threshold 0.3, mask1 and mask2 should overlap
    graph_backend.compute_overlaps(iou_threshold=0.3)
    overlaps = graph_backend.overlaps()
    valid_overlaps = [o for o in overlaps if None not in o]
    assert len(valid_overlaps) == 1
    assert [node1, node2] in valid_overlaps


def test_compute_overlaps_multiple_timepoints(graph_backend: BaseGraph) -> None:
    """Test compute_overlaps across multiple time points."""
    graph_backend.add_node_attr_key(DEFAULT_ATTR_KEYS.MASK, None)

    # Time 0: overlapping masks
    mask1_t0 = Mask(np.array([[True, True], [True, True]], dtype=bool), bbox=np.array([0, 0, 2, 2]))
    mask2_t0 = Mask(np.array([[True, True], [False, False]], dtype=bool), bbox=np.array([0, 0, 2, 2]))

    # Time 1: non-overlapping masks
    mask1_t1 = Mask(np.array([[True, True], [True, True]], dtype=bool), bbox=np.array([0, 0, 2, 2]))
    mask2_t1 = Mask(np.array([[True, True], [True, True]], dtype=bool), bbox=np.array([10, 10, 12, 12]))

    node1_t0 = graph_backend.add_node({"t": 0, DEFAULT_ATTR_KEYS.MASK: mask1_t0})
    node2_t0 = graph_backend.add_node({"t": 0, DEFAULT_ATTR_KEYS.MASK: mask2_t0})
    graph_backend.add_node({"t": 1, DEFAULT_ATTR_KEYS.MASK: mask1_t1})
    graph_backend.add_node({"t": 1, DEFAULT_ATTR_KEYS.MASK: mask2_t1})

    graph_backend.compute_overlaps(iou_threshold=0.3)

    overlaps = graph_backend.overlaps()
    valid_overlaps = [o for o in overlaps if None not in o]
    assert len(valid_overlaps) == 1
    assert [node1_t0, node2_t0] in valid_overlaps


def test_compute_overlaps_invalid_threshold(graph_backend: BaseGraph) -> None:
    """Test compute_overlaps with invalid threshold values."""
    with pytest.raises(ValueError, match="iou_threshold must be between 0.0 and 1.0"):
        graph_backend.compute_overlaps(iou_threshold=-0.1)

    with pytest.raises(ValueError, match="iou_threshold must be between 0.0 and 1.0"):
        graph_backend.compute_overlaps(iou_threshold=1.1)


def test_compute_overlaps_empty_graph(graph_backend: BaseGraph) -> None:
    """Test compute_overlaps on empty graph."""
    graph_backend.compute_overlaps(iou_threshold=0.5)
    assert not graph_backend.has_overlaps()
    assert graph_backend.overlaps() == []


def test_summary(graph_backend: BaseGraph) -> None:
    """Test summary method."""
    graph_backend.add_node_attr_key("x", 0.0)
    graph_backend.add_edge_attr_key("weight", 0.0)
    graph_backend.add_edge_attr_key("type", "good")

    node1 = graph_backend.add_node({"t": 0, "x": 1.0})
    node2 = graph_backend.add_node({"t": 1, "x": 2.0})
    node3 = graph_backend.add_node({"t": 0, "x": 3.0})

    graph_backend.add_edge(node1, node2, {"weight": 0.5, "type": "good"})
    graph_backend.add_edge(node3, node2, {"weight": 0.5, "type": "bad"})

    graph_backend.add_overlap(node1, node3)

    summary = graph_backend.summary(attrs_stats=True, print_summary=True)
    print(summary)

    assert isinstance(summary, str)
    assert "Graph summary" in summary
    assert "Number of nodes" in summary
    assert "Number of edges" in summary


def test_spatial_filter_basic(graph_backend: BaseGraph) -> None:
    graph_backend.add_node_attr_key("x", 0.0)
    graph_backend.add_node_attr_key("y", 0.0)
    graph_backend.add_node_attr_key("z", 0.0)
    graph_backend.add_node_attr_key("bbox", None)

    node1 = graph_backend.add_node({"t": 0, "x": 1.0, "y": 1.0, "z": 1.0, "bbox": np.array([6, 6, 6, 8, 8, 8])})
    node2 = graph_backend.add_node({"t": 1, "x": 2.0, "y": 2.0, "z": 2.0, "bbox": np.array([0, 0, 0, 3, 3, 3])})
    node3 = graph_backend.add_node({"t": 0, "x": 3.0, "y": 3.0, "z": 3.0, "bbox": np.array([2, 2, 2, 4, 4, 4])})

    graph_backend.add_edge(node1, node2, attrs={})
    graph_backend.add_edge(node3, node2, attrs={})

    g_filter = graph_backend.spatial_filter(["t", "x", "y", "z"])
    bb_filter = graph_backend.bbox_spatial_filter("t", "bbox")

    assert set(g_filter[0:0, 0:2, 0:2, 0:2].node_ids()) == {node1}
    assert set(bb_filter[0:0, 0:2, 0:2, 0:2].node_ids()) == {node3}


def test_tracklet_graph_basic(graph_backend: BaseGraph) -> None:
    """Test basic tracklet_graph functionality."""
    # Add track_id attribute and nodes with track IDs
    graph_backend.add_node_attr_key(DEFAULT_ATTR_KEYS.TRACK_ID, -1)

    # Create nodes with different track IDs
    node1 = graph_backend.add_node({"t": 0, DEFAULT_ATTR_KEYS.TRACK_ID: 1})
    node2 = graph_backend.add_node({"t": 1, DEFAULT_ATTR_KEYS.TRACK_ID: 2})
    node3 = graph_backend.add_node({"t": 1, DEFAULT_ATTR_KEYS.TRACK_ID: 3})
    node4 = graph_backend.add_node({"t": 2, DEFAULT_ATTR_KEYS.TRACK_ID: 2})
    node5 = graph_backend.add_node({"t": 2, DEFAULT_ATTR_KEYS.TRACK_ID: 3})
    node6 = graph_backend.add_node({"t": 0, DEFAULT_ATTR_KEYS.TRACK_ID: 4})
    node7 = graph_backend.add_node({"t": 1, DEFAULT_ATTR_KEYS.TRACK_ID: 4})
    node8 = graph_backend.add_node({"t": 2, DEFAULT_ATTR_KEYS.TRACK_ID: 4})

    graph_backend.add_edge_attr_key("weight", 0.0)

    # Add edges within tracks (will be filtered out)
    graph_backend.add_edge(node1, node2, {"weight": 0.8})
    graph_backend.add_edge(node1, node3, {"weight": 0.9})
    graph_backend.add_edge(node2, node4, {"weight": 0.5})
    graph_backend.add_edge(node3, node5, {"weight": 0.7})

    graph_backend.add_edge(node6, node7, {"weight": 0.9})
    graph_backend.add_edge(node7, node8, {"weight": 0.5})

    # Create tracklet graph
    tracklet_graph = graph_backend.tracklet_graph()

    # The method adds all track IDs from nodes_df, including duplicates
    # So we should have 4 nodes (one for each node in original graph)
    assert tracklet_graph.num_nodes() == 4
    assert tracklet_graph.num_edges() == 2

    # node content is the same as node ids
    nodes = tracklet_graph.nodes()
    assert set(nodes) == {1, 2, 3, 4}

    edges = tracklet_graph.edges()
    assert set(edges) == {(1, 2), (1, 3)}


def test_tracklet_graph_with_ignore_track_id(graph_backend: BaseGraph) -> None:
    """Test tracklet_graph with ignore_track_id parameter."""
    # Add track_id attribute and nodes with track IDs
    graph_backend.add_node_attr_key(DEFAULT_ATTR_KEYS.TRACK_ID, -1)
    graph_backend.add_edge_attr_key("weight", 0.0)

    # Simple test case: just check that the method accepts the parameter
    # and filters out nodes properly when there are no edges
    node1 = graph_backend.add_node({"t": 0, DEFAULT_ATTR_KEYS.TRACK_ID: 1})
    node2 = graph_backend.add_node({"t": 1, DEFAULT_ATTR_KEYS.TRACK_ID: 2})
    node3 = graph_backend.add_node({"t": 1, DEFAULT_ATTR_KEYS.TRACK_ID: -1})

    graph_backend.add_edge(node1, node2, {"weight": 0.8})
    graph_backend.add_edge(node1, node3, {"weight": 0.9})

    # Test that tracklet_graph method accepts ignore_track_id parameter
    tracklet_graph = graph_backend.tracklet_graph(ignore_track_id=-1)
    assert tracklet_graph.num_nodes() == 2
    assert tracklet_graph.num_edges() == 1

    assert set(tracklet_graph.nodes()) == {1, 2}
    assert set(tracklet_graph.edges()) == {(1, 2)}


def test_tracklet_graph_missing_track_id_key(graph_backend: BaseGraph) -> None:
    """Test tracklet_graph raises error when track_id_key doesn't exist."""
    with pytest.raises(ValueError, match="Track id key 'track_id' not found in graph"):
        graph_backend.tracklet_graph()


<<<<<<< HEAD
def test_custom_indices(graph_backend: BaseGraph) -> None:
    """Test custom node indices functionality."""

    if not graph_backend.supports_custom_indices:
        pytest.skip("Graph does not support custom indices")

    # Add attribute keys for testing
    graph_backend.add_node_attr_key("x", 0.0)
    graph_backend.add_node_attr_key("y", 0.0)

    # Test add_node with custom index
    custom_node_id = graph_backend.add_node({"t": 0, "x": 10.0, "y": 20.0}, index=12345)
    assert custom_node_id == 12345

    # Test add_node without custom index (auto-generated)
    auto_node_id = graph_backend.add_node({"t": 0, "x": 15.0, "y": 25.0})
    assert auto_node_id != 12345  # Should be different from custom

    # Test bulk_add_nodes with custom indices
    nodes = [{"t": 1, "x": 30.0, "y": 40.0}, {"t": 1, "x": 35.0, "y": 45.0}, {"t": 1, "x": 40.0, "y": 50.0}]
    custom_indices = [50000, 60000, 70000]

    returned_indices = graph_backend.bulk_add_nodes(nodes, indices=custom_indices)
    assert returned_indices == custom_indices

    # Test bulk_add_nodes without custom indices (auto-generated)
    auto_nodes = [{"t": 2, "x": 100.0, "y": 200.0}, {"t": 2, "x": 150.0, "y": 250.0}]
    auto_indices = graph_backend.bulk_add_nodes(auto_nodes)
    assert len(auto_indices) == 2
    assert all(idx not in custom_indices for idx in auto_indices)

    # Verify all nodes exist in the graph
    all_node_ids = graph_backend.node_ids()
    expected_ids = [custom_node_id, auto_node_id, *custom_indices, *auto_indices]
    for expected_id in expected_ids:
        assert expected_id in all_node_ids, f"Node ID {expected_id} not found in graph"

    # Test that custom indices work with queries
    custom_node_df = graph_backend.filter(node_ids=[12345]).node_attrs(attr_keys=["x", "y"])
    assert len(custom_node_df) == 1
    assert custom_node_df["x"].to_list()[0] == 10.0
    assert custom_node_df["y"].to_list()[0] == 20.0

    # Test bulk_add_nodes with mismatched indices length
    with pytest.raises(ValueError, match="Length of indices .* must match length of nodes"):
        graph_backend.bulk_add_nodes([{"t": 3, "x": 1.0, "y": 1.0}], indices=[1, 2, 3])
=======
def test_remove_node(graph_backend: BaseGraph) -> None:
    """Test removing nodes from the graph."""
    # Add attribute keys
    graph_backend.add_node_attr_key("x", 0.0)
    graph_backend.add_node_attr_key("y", 0.0)
    graph_backend.add_edge_attr_key("weight", 0.0)

    # Add nodes
    node1 = graph_backend.add_node({"t": 0, "x": 1.0, "y": 1.0})
    node2 = graph_backend.add_node({"t": 1, "x": 2.0, "y": 2.0})
    node3 = graph_backend.add_node({"t": 2, "x": 3.0, "y": 3.0})

    # Add edges
    edge1 = graph_backend.add_edge(node1, node2, {"weight": 0.5})
    edge2 = graph_backend.add_edge(node2, node3, {"weight": 0.7})
    edge3 = graph_backend.add_edge(node1, node3, {"weight": 0.3})

    # Add overlap
    graph_backend.add_overlap(node1, node3)

    initial_node_count = graph_backend.num_nodes

    # Remove node2 - this should also remove edges involving node2
    graph_backend.remove_node(node2)

    # Check node count decreased
    assert graph_backend.num_nodes == initial_node_count - 1

    # Check that node2 is no longer in the graph
    assert node2 not in graph_backend.node_ids()
    assert node1 in graph_backend.node_ids()
    assert node3 in graph_backend.node_ids()

    # Check that edges involving node2 were removed
    remaining_edges = graph_backend.edge_attrs()
    remaining_edge_ids = set(remaining_edges[DEFAULT_ATTR_KEYS.EDGE_ID].to_list())

    # Only edge3 (node1->node3) should remain
    assert edge1 not in remaining_edge_ids
    assert edge2 not in remaining_edge_ids
    assert edge3 in remaining_edge_ids

    # Check that the remaining edge is correct
    assert len(remaining_edges) == 1
    assert remaining_edges[DEFAULT_ATTR_KEYS.EDGE_SOURCE].to_list()[0] == node1
    assert remaining_edges[DEFAULT_ATTR_KEYS.EDGE_TARGET].to_list()[0] == node3
    assert remaining_edges["weight"].to_list()[0] == 0.3

    # Check that overlaps involving node2 are removed, but others remain
    remaining_overlaps = graph_backend.overlaps()
    # The overlap (node1, node3) should still exist since node2 wasn't involved
    assert [node1, node3] in remaining_overlaps

    # Test error when removing non-existent node
    with pytest.raises(ValueError, match="Node .* does not exist in the graph"):
        graph_backend.remove_node(99999)

    # Test error when removing already removed node
    with pytest.raises(ValueError, match="Node .* does not exist in the graph"):
        graph_backend.remove_node(node2)


def test_remove_node_and_add_new_nodes(graph_backend: BaseGraph) -> None:
    """Test removing nodes and then adding new nodes."""
    # Add attribute keys
    graph_backend.add_node_attr_key("x", 0.0)
    graph_backend.add_edge_attr_key("weight", 0.0)

    # Add initial nodes
    node1 = graph_backend.add_node({"t": 0, "x": 1.0})
    node2 = graph_backend.add_node({"t": 1, "x": 2.0})
    node3 = graph_backend.add_node({"t": 2, "x": 3.0})

    # Add edges
    graph_backend.add_edge(node1, node2, {"weight": 0.5})
    graph_backend.add_edge(node2, node3, {"weight": 0.7})

    initial_node_count = graph_backend.num_nodes
    initial_edge_count = graph_backend.num_edges

    # Remove the middle node
    graph_backend.remove_node(node2)

    assert graph_backend.num_nodes == initial_node_count - 1
    assert graph_backend.num_edges == initial_edge_count - 2  # Both edges removed

    # Add new nodes after removal
    new_node1 = graph_backend.add_node({"t": 1, "x": 10.0})
    new_node2 = graph_backend.add_node({"t": 3, "x": 20.0})

    assert graph_backend.num_nodes == initial_node_count + 1  # net +1 node

    # Add new edges with new nodes
    graph_backend.add_edge(node1, new_node1, {"weight": 0.9})
    graph_backend.add_edge(new_node1, node3, {"weight": 0.8})
    graph_backend.add_edge(node3, new_node2, {"weight": 0.6})

    assert graph_backend.num_edges == initial_edge_count + 1  # net +1 edge

    # Verify the graph structure by checking node attributes
    # Since RustWorkX can reuse node IDs, we need to check attributes instead of just IDs
    node_attrs = graph_backend.node_attrs()

    # Create sets of (t, x) tuples for comparison
    current_nodes = set(zip(node_attrs["t"].to_list(), node_attrs["x"].to_list(), strict=True))

    # Check that the original nodes (except node2) are present
    assert (0, 1.0) in current_nodes  # node1 attributes
    assert (2, 3.0) in current_nodes  # node3 attributes
    assert (1, 2.0) not in current_nodes  # node2 attributes should be gone

    # Check that new nodes are present
    assert (1, 10.0) in current_nodes  # new_node1 attributes
    assert (3, 20.0) in current_nodes  # new_node2 attributes

    # Verify edge count is correct
    assert graph_backend.num_edges == initial_edge_count + 1  # net +1 edge

    # Test time points are updated correctly
    time_points = set(graph_backend.time_points())
    assert time_points == {0, 1, 2, 3}  # all time points represented


def test_remove_isolated_node(graph_backend: BaseGraph) -> None:
    """Test removing a node with no edges."""
    # Add an isolated node
    node1 = graph_backend.add_node({"t": 0})
    node2 = graph_backend.add_node({"t": 1})  # isolated node

    initial_count = graph_backend.num_nodes

    # Remove the isolated node
    graph_backend.remove_node(node2)

    assert graph_backend.num_nodes == initial_count - 1
    assert node1 in graph_backend.node_ids()
    assert node2 not in graph_backend.node_ids()


def test_remove_all_nodes_in_time_point(graph_backend: BaseGraph) -> None:
    """Test that time points are cleaned up when all nodes in a time are removed."""
    # Add nodes at different time points
    graph_backend.add_node({"t": 0})
    node2 = graph_backend.add_node({"t": 1})
    node3 = graph_backend.add_node({"t": 1})  # another node at t=1
    graph_backend.add_node({"t": 2})

    initial_time_points = set(graph_backend.time_points())
    assert initial_time_points == {0, 1, 2}

    # Remove one node from t=1
    graph_backend.remove_node(node2)
    time_points_after_one = set(graph_backend.time_points())
    assert time_points_after_one == {0, 1, 2}  # t=1 still has node3

    # Remove the other node from t=1
    graph_backend.remove_node(node3)
    time_points_after_two = set(graph_backend.time_points())
    assert time_points_after_two == {0, 2}  # t=1 should be gone
>>>>>>> c367df1d


def test_geff_roundtrip(graph_backend: BaseGraph) -> None:
    """Test geff roundtrip."""

    graph_backend.add_node_attr_key("x", 0.0)
    graph_backend.add_node_attr_key("y", 0.0)
    graph_backend.add_node_attr_key("z", 0.0)
    graph_backend.add_node_attr_key(DEFAULT_ATTR_KEYS.BBOX, None)
    graph_backend.add_node_attr_key(DEFAULT_ATTR_KEYS.MASK, None)
    graph_backend.add_node_attr_key(DEFAULT_ATTR_KEYS.TRACK_ID, -1)

    graph_backend.add_edge_attr_key("weight", 0.0)

    node1 = graph_backend.add_node(
        {
            "t": 0,
            "x": 1.0,
            "y": 1.0,
            "z": 1.0,
            "bbox": np.array([6, 6, 8, 8]),
            "mask": Mask(np.array([[True, True], [True, True]], dtype=bool), bbox=np.array([6, 6, 8, 8])),
            DEFAULT_ATTR_KEYS.TRACK_ID: 1,
        }
    )
    node2 = graph_backend.add_node(
        {
            "t": 1,
            "x": 2.0,
            "y": 2.0,
            "z": 2.0,
            "bbox": np.array([0, 0, 3, 3]),
            "mask": Mask(
                np.array([[True, True, True], [True, True, True], [True, True, True]], dtype=bool),
                bbox=np.array([0, 0, 3, 3]),
            ),
            DEFAULT_ATTR_KEYS.TRACK_ID: 1,
        }
    )

    node3 = graph_backend.add_node(
        {
            "t": 2,
            "x": 3.0,
            "y": 3.0,
            "z": 3.0,
            "bbox": np.array([2, 2, 4, 4]),
            "mask": Mask(np.array([[True, True], [True, True]], dtype=bool), bbox=np.array([2, 2, 4, 4])),
            DEFAULT_ATTR_KEYS.TRACK_ID: 1,
        }
    )

    graph_backend.add_edge(node1, node2, {"weight": 0.8})
    graph_backend.add_edge(node2, node3, {"weight": 0.9})

    output_store = MemoryStore()

    graph_backend.to_geff(geff_store=output_store)

    geff_graph = RustWorkXGraph.from_geff(output_store)

    assert geff_graph.num_nodes == 3
    assert geff_graph.num_edges == 2

    rx_graph = graph_backend.filter().subgraph().rx_graph

    assert set(graph_backend.node_attr_keys) == set(geff_graph.node_attr_keys)
    assert set(graph_backend.edge_attr_keys) == set(geff_graph.edge_attr_keys)

    assert rx.is_isomorphic(
        rx_graph,
        geff_graph.rx_graph,
    )<|MERGE_RESOLUTION|>--- conflicted
+++ resolved
@@ -1380,7 +1380,6 @@
         graph_backend.tracklet_graph()
 
 
-<<<<<<< HEAD
 def test_custom_indices(graph_backend: BaseGraph) -> None:
     """Test custom node indices functionality."""
 
@@ -1427,7 +1426,8 @@
     # Test bulk_add_nodes with mismatched indices length
     with pytest.raises(ValueError, match="Length of indices .* must match length of nodes"):
         graph_backend.bulk_add_nodes([{"t": 3, "x": 1.0, "y": 1.0}], indices=[1, 2, 3])
-=======
+
+
 def test_remove_node(graph_backend: BaseGraph) -> None:
     """Test removing nodes from the graph."""
     # Add attribute keys
@@ -1587,7 +1587,6 @@
     graph_backend.remove_node(node3)
     time_points_after_two = set(graph_backend.time_points())
     assert time_points_after_two == {0, 2}  # t=1 should be gone
->>>>>>> c367df1d
 
 
 def test_geff_roundtrip(graph_backend: BaseGraph) -> None:
