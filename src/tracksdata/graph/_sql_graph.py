import binascii
from collections.abc import Sequence
from enum import Enum
from typing import TYPE_CHECKING, Any

import cloudpickle
import numpy as np
import polars as pl
import rustworkx as rx
import sqlalchemy as sa
from polars._typing import SchemaDict
from polars.datatypes.convert import numpy_char_code_to_dtype
from sqlalchemy.orm import DeclarativeBase, Session, aliased, load_only
from sqlalchemy.sql.type_api import TypeEngine

from tracksdata.attrs import AttrComparison, split_attr_comps
from tracksdata.constants import DEFAULT_ATTR_KEYS
from tracksdata.graph._base_graph import BaseGraph
from tracksdata.graph.filters._base_filter import BaseFilter, cache_method
from tracksdata.utils._dataframe import unpack_array_attrs, unpickle_bytes_columns
from tracksdata.utils._logging import LOG

if TYPE_CHECKING:
    from tracksdata.graph._graph_view import GraphView


def _is_builtin(obj: Any) -> bool:
    """Check if an object is a built-in type."""
    return getattr(obj.__class__, "__module__", None) == "builtins"


def _data_numpy_to_native(data: dict[str, Any]) -> None:
    """
    Convert numpy scalars to native Python scalars in place.

    Parameters
    ----------
    data : dict[str, Any]
        The data to convert. Modified in place.
    """
    for k, v in data.items():
        if np.isscalar(v) and hasattr(v, "item"):
            data[k] = v.item()


def _filter_query(
    query: sa.Select,
    table: type[DeclarativeBase],
    attr_filters: list[AttrComparison],
) -> sa.Select:
    """
    Filter a query by a list of attribute filters.

    Parameters
    ----------
    query : sa.Select
        The query to filter.
    table : type[DeclarativeBase]
        The table to filter.
    attr_filters : list[AttrComparison]
        The attribute filters to apply.

    Returns
    -------
    sa.Select
        The filtered query.
    """
    LOG.info("Filter query:\n%s", attr_filters)
    query = query.filter(
        *[attr_filter.op(getattr(table, str(attr_filter.column)), attr_filter.other) for attr_filter in attr_filters]
    )
    return query


class SQLFilter(BaseFilter):
    def __init__(
        self,
        *attr_filters: AttrComparison,
        graph: "SQLGraph",
        node_ids: Sequence[int] | None = None,
        include_targets: bool = False,
        include_sources: bool = False,
    ):
        super().__init__()
        self._graph = graph
        self._node_attr_comps, self._edge_attr_comps = split_attr_comps(attr_filters)
        self._include_targets = include_targets
        self._include_sources = include_sources

        # creating initial query
        self._node_query: sa.Select = sa.select(self._graph.Node)
        self._edge_query: sa.Select = sa.select(self._graph.Edge)
        node_filtered = False

        if node_ids is not None:
            if hasattr(node_ids, "tolist"):
                node_ids = node_ids.tolist()

            self._node_query = self._node_query.filter(self._graph.Node.node_id.in_(node_ids))
            if not self._include_targets:
                self._edge_query = self._edge_query.filter(
                    self._graph.Edge.target_id.in_(node_ids),
                )
            if not self._include_sources:
                self._edge_query = self._edge_query.filter(
                    self._graph.Edge.source_id.in_(node_ids),
                )
            node_filtered = True

        if self._node_attr_comps:
            node_filtered = True
            # filtering nodes by attributes
            self._node_query = _filter_query(self._node_query, self._graph.Node, self._node_attr_comps)

            # if both node and edge attributes are filtered
            # we need to select subset of edges that belong to the filtered nodes
            SourceNode = aliased(self._graph.Node)
            TargetNode = aliased(self._graph.Node)

            # if the user specified include_targets or include_sources
            # we do not filter the edges to include only the selected nodes
            include_none = not self._include_targets and not self._include_sources

            if self._include_targets or include_none:
                self._edge_query = self._edge_query.join(
                    SourceNode,
                    self._graph.Edge.source_id == SourceNode.node_id,
                )
                self._edge_query = _filter_query(self._edge_query, SourceNode, self._node_attr_comps)

            if self._include_sources or include_none:
                self._edge_query = self._edge_query.join(
                    TargetNode,
                    self._graph.Edge.target_id == TargetNode.node_id,
                )
                self._edge_query = _filter_query(self._edge_query, TargetNode, self._node_attr_comps)

        if self._edge_attr_comps:
            self._edge_query = _filter_query(self._edge_query, self._graph.Edge, self._edge_attr_comps)

            # we haven't filtered the nodes by attributes
            # so we only return the nodes that are in the edges
            if not node_filtered:
                self._node_query = self._node_query.filter(
                    sa.or_(
                        self._graph.Node.node_id.in_(sa.select(self._edge_query.subquery().c.source_id)),
                        self._graph.Node.node_id.in_(sa.select(self._edge_query.subquery().c.target_id)),
                    )
                )

        if self._include_targets or self._include_sources:
            nodes_query = [self._node_query]

            edge_subq = self._edge_query.subquery()

            subq_ids = []
            if self._include_targets:
                subq_ids.append(edge_subq.c.target_id)
            if self._include_sources:
                subq_ids.append(edge_subq.c.source_id)

            for subq_id in subq_ids:
                nodes_query.append(
                    sa.select(self._graph.Node).join(
                        edge_subq,
                        self._graph.Node.node_id == subq_id,
                    )
                )

            self._node_query = sa.union(*nodes_query)

    @cache_method
    def node_ids(self) -> list[int]:
        """
        Get the ids of the nodes resulting from the filter.
        """
        with Session(self._graph._engine) as session:
            if isinstance(self._node_query, sa.CompoundSelect):
                return session.execute(self._node_query.options(load_only(self._graph.Node.node_id))).scalars().all()
            else:
                return session.execute(self._node_query.with_only_columns(self._graph.Node.node_id)).scalars().all()

    @cache_method
    def edge_ids(self) -> list[int]:
        """
        Get the ids of the edges resulting from the filter.
        """
        with Session(self._graph._engine) as session:
            if isinstance(self._edge_query, sa.CompoundSelect):
                return session.execute(self._edge_query.options(load_only(self._graph.Edge.edge_id))).scalars().all()
            else:
                return session.execute(self._edge_query.with_only_columns(self._graph.Edge.edge_id)).scalars().all()

    @cache_method
    def node_attrs(
        self,
        *,
        attr_keys: list[str] | None = None,
        unpack: bool = False,
    ) -> pl.DataFrame:
        query = self._query_from_attr_keys(
            query=self._node_query,
            table=self._graph.Node,
            attr_keys=attr_keys,
        )

        with Session(self._graph._engine) as session:
            nodes_attrs = pl.read_database(
                self._graph._raw_query(query),
                connection=session.connection(),
                schema_overrides=self._graph._polars_schema_override(self._graph.Node),
            )

        if attr_keys is not None:
            nodes_attrs = nodes_attrs.select(attr_keys)

        nodes_attrs = unpickle_bytes_columns(nodes_attrs)
        nodes_attrs = self._graph._cast_array_columns(self._graph.Node, nodes_attrs)

        if unpack:
            nodes_attrs = unpack_array_attrs(nodes_attrs)

        return nodes_attrs

    @staticmethod
    def _query_from_attr_keys(
        query: sa.Select,
        table: type[DeclarativeBase],
        attr_keys: list[str] | None = None,
        extra_columns: list[str] | None = None,
    ) -> sa.Select:
        if attr_keys is not None:
            attr_keys = list(dict.fromkeys(attr_keys))

            if extra_columns is not None:
                attr_keys.extend(extra_columns)

            LOG.info("Query attr_keys: %s", attr_keys)

            if isinstance(query, sa.CompoundSelect):
                union_query = query.alias("u")
                query = sa.select(
                    *[getattr(union_query.c, key) for key in attr_keys],
                )
            else:
                query = query.with_only_columns(
                    *[getattr(table, key) for key in attr_keys],
                )

        LOG.info("Query after attr_keys selection:\n%s", query)

        return query

    @cache_method
    def edge_attrs(self, attr_keys: list[str] | None = None, unpack: bool = False) -> pl.DataFrame:
        query = self._query_from_attr_keys(
            query=self._edge_query,
            table=self._graph.Edge,
            attr_keys=attr_keys,
            extra_columns=[
                DEFAULT_ATTR_KEYS.EDGE_ID,
                DEFAULT_ATTR_KEYS.EDGE_SOURCE,
                DEFAULT_ATTR_KEYS.EDGE_TARGET,
            ],
        )

        with Session(self._graph._engine) as session:
            edges_df = pl.read_database(
                self._graph._raw_query(query),
                connection=session.connection(),
                schema_overrides=self._graph._polars_schema_override(self._graph.Edge),
            )

        edges_df = unpickle_bytes_columns(edges_df)
        edges_df = self._graph._cast_array_columns(self._graph.Edge, edges_df)

        if unpack:
            edges_df = unpack_array_attrs(edges_df)

        return edges_df

    @cache_method
    def subgraph(
        self,
        node_attr_keys: Sequence[str] | None = None,
        edge_attr_keys: Sequence[str] | None = None,
    ) -> "GraphView":
        from tracksdata.graph._graph_view import GraphView

        # Give the node_attr_keys as a list, since otherwise the SQL results return the
        # Ensure the time key is in the node attributes
        if node_attr_keys is not None:
            node_attr_keys = [DEFAULT_ATTR_KEYS.T, *node_attr_keys]
        else:
            node_attr_keys = [DEFAULT_ATTR_KEYS.T, *self._graph.node_attr_keys]
        if edge_attr_keys is None:
            edge_attr_keys = self._graph.edge_attr_keys

        node_query = self._query_from_attr_keys(
            query=self._node_query,
            table=self._graph.Node,
            attr_keys=node_attr_keys,
            extra_columns=[DEFAULT_ATTR_KEYS.NODE_ID],
        )

        edge_query = self._query_from_attr_keys(
            query=self._edge_query,
            table=self._graph.Edge,
            attr_keys=edge_attr_keys,
            extra_columns=[
                DEFAULT_ATTR_KEYS.EDGE_ID,
                DEFAULT_ATTR_KEYS.EDGE_SOURCE,
                DEFAULT_ATTR_KEYS.EDGE_TARGET,
            ],
        )

        with Session(self._graph._engine) as session:
            node_query = session.execute(node_query)
            edge_query = session.execute(edge_query)

            node_map_to_root = {}
            node_map_from_root = {}
            rx_graph = rx.PyDiGraph()

            for row in node_query.mappings().all():
                data = dict(row)
                root_node_id = data.pop(DEFAULT_ATTR_KEYS.NODE_ID)
                node_id = rx_graph.add_node(data)
                node_map_to_root[node_id] = root_node_id
                node_map_from_root[root_node_id] = node_id

            for row in edge_query.mappings().all():
                data = dict(row)
                source_id = node_map_from_root[data.pop(DEFAULT_ATTR_KEYS.EDGE_SOURCE)]
                target_id = node_map_from_root[data.pop(DEFAULT_ATTR_KEYS.EDGE_TARGET)]
                rx_graph.add_edge(source_id, target_id, data)

        graph = GraphView(
            rx_graph=rx_graph,
            node_map_to_root=node_map_to_root,
            root=self._graph,
            node_attr_keys=node_attr_keys,
            edge_attr_keys=edge_attr_keys,
        )

        return graph


def blob_default(engine: sa.Engine, value: bytes) -> sa.Text:
    """Return a dialect-correct server_default for LargeBinary."""
    hex_blob = binascii.hexlify(value).decode("ascii")
    if engine.dialect.name == "sqlite":
        return sa.text(f"X'{hex_blob}'")
    elif engine.dialect.name in {"postgresql", "postgres"}:
        # either works:
        # return sa.text(f"decode('{hex_blob}','hex')")
        return sa.text(f"'\\x{hex_blob}'::bytea")
    else:
        raise RuntimeError(f"Unsupported dialect {engine.dialect.name}")


class SQLGraph(BaseGraph):
    """
    SQL-based graph implementation using SQLAlchemy ORM.

    Provides persistent storage and efficient querying of large graphs with
    support for dynamic schema modification and various database backends.
    Node IDs are automatically generated based on time to ensure uniqueness
    across time points.

    Parameters
    ----------
    drivername : str
        The database driver name (e.g., 'sqlite', 'postgresql', 'mysql').
    database : str
        The database name or path. For SQLite, this is the file path.
    username : str, optional
        Database username. Not required for SQLite.
    password : str, optional
        Database password. Not required for SQLite.
    host : str, optional
        Database host. Not required for SQLite.
    port : int, optional
        Database port. Not required for SQLite.
    overwrite : bool, default False
        If True, drop and recreate all tables. Use with caution as this
        will delete all existing data.

    Attributes
    ----------
    node_id_time_multiplier : int
        Multiplier used to generate node IDs based on time (default: 1,000,000,000).
    Base : type[DeclarativeBase]
        SQLAlchemy declarative base class for this graph instance.
    Node : type[DeclarativeBase]
        SQLAlchemy model class for nodes.
    Edge : type[DeclarativeBase]
        SQLAlchemy model class for edges.

    See Also
    --------
    [RustWorkXGraph][tracksdata.graph.RustWorkXGraph]:
        In memory Rustworkx-based graph implementation.

    Examples
    --------
    Create an in-memory SQLite graph:

    ```python
    graph = SQLGraph("sqlite", ":memory:")
    ```

    Create a persistent SQLite graph:

    ```python
    graph = SQLGraph("sqlite", "my_graph.db")
    ```

    Create a PostgreSQL graph:

    ```python
    graph = SQLGraph("postgresql", "tracking_db", username="user", password="pass", host="localhost", port=5432)
    ```

    Add nodes and edges:

    ```python
    node_id = graph.add_node({"t": 0, "x": 10.5, "y": 20.3})
    edge_id = graph.add_edge(node_id, target_id, {"weight": 0.8})
    ```
    """

    node_id_time_multiplier: int = 1_000_000_000
    Base: type[DeclarativeBase]
    Node: type[DeclarativeBase]
    Edge: type[DeclarativeBase]

    def __init__(
        self,
        drivername: str,
        database: str,
        username: str | None = None,
        password: str | None = None,
        host: str | None = None,
        port: int | None = None,
        engine_kwargs: dict[str, Any] | None = None,
        overwrite: bool = False,
    ):
        self._url = sa.engine.URL.create(
            drivername,
            username=username,
            password=password,
            host=host,
            port=port,
            database=database,
        )
        self._engine_kwargs = engine_kwargs if engine_kwargs is not None else {}
        self._engine = sa.create_engine(self._url, **self._engine_kwargs)

        # Create unique classes for this instance
        self._define_schema(overwrite=overwrite)
        self._boolean_columns: dict[str, SchemaDict] = {self.Node.__tablename__: {}, self.Edge.__tablename__: {}}
        self._array_columns: dict[str, SchemaDict] = {self.Node.__tablename__: {}, self.Edge.__tablename__: {}}

        if overwrite:
            self.Base.metadata.drop_all(self._engine)

        self.Base.metadata.create_all(self._engine)

        self._max_id_per_time = {}
        self._update_max_id_per_time()

    @property
    def supports_custom_indices(self) -> bool:
        return True

    def _define_schema(self, overwrite: bool) -> None:
        """
        Define the database schema classes for this SQLGraph instance.

        Creates unique SQLAlchemy model classes for this graph instance to
        avoid conflicts between multiple SQLGraph instances.
        """
        metadata = sa.MetaData()
        metadata.reflect(bind=self._engine)

        class Base(DeclarativeBase):
            pass

        if len(metadata.tables) > 0 and not overwrite:
            for table_name, table in metadata.tables.items():
                cls = type(
                    table_name,
                    (Base,),
                    {
                        "__table__": table,
                        "__tablename__": table_name,
                    },
                )
                setattr(self, table_name, cls)
            self.Base = Base
            return

        class Node(Base):
            __tablename__ = "Node"

            # Use node_id as sole primary key for simpler updates
            node_id = sa.Column(sa.BigInteger, primary_key=True, unique=True)

            # Add t as a regular column
            # NOTE might want to use as index for fast time-based queries
            t = sa.Column(sa.Integer, nullable=False)

        node_tb_name = Node.__tablename__

        class Edge(Base):
            __tablename__ = "Edge"
            edge_id = sa.Column(sa.Integer, primary_key=True, unique=True, autoincrement=True)
            source_id = sa.Column(sa.BigInteger, sa.ForeignKey(f"{node_tb_name}.node_id"))
            target_id = sa.Column(sa.BigInteger, sa.ForeignKey(f"{node_tb_name}.node_id"))

        class Overlap(Base):
            __tablename__ = "Overlap"
            overlap_id = sa.Column(sa.Integer, primary_key=True, unique=True, autoincrement=True)
            source_id = sa.Column(sa.BigInteger, sa.ForeignKey(f"{node_tb_name}.node_id"))
            target_id = sa.Column(sa.BigInteger, sa.ForeignKey(f"{node_tb_name}.node_id"))

        # Assign to instance variables
        self.Base = Base
        self.Node = Node
        self.Edge = Edge
        self.Overlap = Overlap

    def _polars_schema_override(self, table_class: type[DeclarativeBase]) -> SchemaDict:
        return {
            **self._boolean_columns[table_class.__tablename__],
        }

    def _cast_array_columns(self, table_class: type[DeclarativeBase], df: pl.DataFrame) -> pl.DataFrame:
        # this operation cannot be done with schema_overrides because they are blobs at the database level
        df = df.with_columns(
            pl.Series(col, df[col].to_list(), dtype=pl_dtype)
            for col, pl_dtype in self._array_columns[table_class.__tablename__].items()
            if col in df.columns
        )
        return df

    def _update_max_id_per_time(self) -> None:
        """
        Update the maximum node ID for each time point.

        Scans the database to find the current maximum node ID for each time
        point and updates the internal cache to ensure newly created nodes
        have unique IDs.
        """
        with Session(self._engine) as session:
            for t in session.query(self.Node.t).distinct():
                self._max_id_per_time[t] = int(session.query(sa.func.max(self.Node.node_id)).scalar())

    def filter(
        self,
        *attr_filters: AttrComparison,
        node_ids: Sequence[int] | None = None,
        include_targets: bool = False,
        include_sources: bool = False,
    ) -> "SQLFilter":
        return SQLFilter(
            *attr_filters,
            graph=self,
            node_ids=node_ids,
            include_targets=include_targets,
            include_sources=include_sources,
        )

    def add_node(
        self,
        attrs: dict[str, Any],
        validate_keys: bool = True,
        index: int | None = None,
    ) -> int:
        """
        Add a node to the graph at time t.

        Node IDs are automatically generated based on the time point and
        the node_id_time_multiplier to ensure uniqueness across time points,
        unless an explicit index is provided.

        Parameters
        ----------
        attrs : dict[str, Any]
            The attributes of the node to be added. Must contain a "t" key
            specifying the time point. Additional keys will be stored as
            node attributes.
        validate_keys : bool, default True
            Whether to check if the attribute keys are valid against the
            current schema. If False, validation is skipped for performance.
        index : int | None, default None
            Optional specific node ID to use. If provided, this will be used
            as the node_id instead of the auto-generated value.

        Returns
        -------
        int
            The ID of the newly added node.

        Raises
        ------
        ValueError
            If validate_keys is True and the attributes contain invalid keys,
            or if the "t" key is missing.

        Examples
        --------
        ```python
        node_id = graph.add_node({"t": 0, "x": 10.5, "y": 20.3})
        node_id = graph.add_node({"t": 1, "x": 15.2, "y": 25.8, "intensity": 150.0})
        node_id = graph.add_node({"t": 0, "x": 20.0, "y": 30.0}, index=12345)
        ```
        """
        if validate_keys:
            self._validate_attributes(attrs, self.node_attr_keys, "node")

            if "t" not in attrs:
                raise ValueError(f"Node attributes must have a 't' key. Got {attrs.keys()}")

        time = attrs["t"]

        if index is None:
            default_node_id = (time * self.node_id_time_multiplier) - 1
            node_id = self._max_id_per_time.get(time, default_node_id) + 1
        else:
            node_id = index

        node = self.Node(
            node_id=node_id,
            **attrs,
        )

        with Session(self._engine) as session:
            session.add(node)
            session.commit()

        # Update max_id tracking only if using auto-generated IDs
        if index is None:
            self._max_id_per_time[time] = node_id

        return node_id

    def bulk_add_nodes(
        self,
        nodes: list[dict[str, Any]],
        indices: list[int] | None = None,
    ) -> list[int]:
        """
        Add multiple nodes to the graph efficiently.

        Provides better performance than calling add_node multiple times by
        using SQLAlchemy's bulk insert functionality and reducing database
        transactions. Automatically assigns node IDs and handles time-based
        ID generation, or uses provided indices.

        Parameters
        ----------
        nodes : list[dict[str, Any]]
            List of node attribute dictionaries. Each dictionary must contain
            a "t" key and any additional attribute keys.
        indices : list[int] | None, default None
            Optional list of specific node IDs to use. If provided, must be
            the same length as nodes. If None, IDs are auto-generated.

        Examples
        --------
        ```python
        nodes = [
            {"t": 0, "x": 10, "y": 20, "label": "A"},
            {"t": 0, "x": 15, "y": 25, "label": "B"},
        ]
        graph.bulk_add_nodes(nodes)

        # With specific indices
        graph.bulk_add_nodes(nodes, indices=[1000, 2000])
        ```

        Returns
        -------
        list[int]
            The IDs of the added nodes.
        """
        if len(nodes) == 0:
            return []

        self._validate_indices_length(nodes, indices)

        node_ids = []
        for i, node in enumerate(nodes):
            time = node["t"]

            if indices is None:
                default_node_id = (time * self.node_id_time_multiplier) - 1
                node_id = self._max_id_per_time.get(time, default_node_id) + 1
                # Update max_id tracking only for auto-generated IDs
                self._max_id_per_time[time] = node_id
            else:
                node_id = indices[i]

            node[DEFAULT_ATTR_KEYS.NODE_ID] = node_id
            node_ids.append(node_id)

        with Session(self._engine) as session:
            session.execute(sa.insert(self.Node), nodes)
            session.commit()

        return node_ids

    def remove_node(self, node_id: int) -> None:
        """
        Remove a node from the graph.

        This method removes the specified node and all edges connected to it
        (both incoming and outgoing edges). Also removes any overlaps
        involving this node.

        Parameters
        ----------
        node_id : int
            The ID of the node to remove.

        Raises
        ------
        ValueError
            If the node_id does not exist in the graph.
        """
        with Session(self._engine) as session:
            # Check if the node exists
            node = session.query(self.Node).filter(self.Node.node_id == node_id).first()
            if node is None:
                raise ValueError(f"Node {node_id} does not exist in the graph.")

            # Remove all edges where this node is source or target
            session.query(self.Edge).filter(
                sa.or_(self.Edge.source_id == node_id, self.Edge.target_id == node_id)
            ).delete()

            # Remove all overlaps involving this node
            session.query(self.Overlap).filter(
                sa.or_(self.Overlap.source_id == node_id, self.Overlap.target_id == node_id)
            ).delete()

            # Remove the node itself
            session.delete(node)
            session.commit()

    def add_edge(
        self,
        source_id: int,
        target_id: int,
        attrs: dict[str, Any],
        validate_keys: bool = True,
    ) -> int:
        """
        Add an edge to the graph.

        Parameters
        ----------
        source_id : int
            The ID of the source node.
        target_id : int
            The ID of the target node.
        attrs : dict[str, Any]
            Additional attributes for the edge (e.g., weight, distance).
        validate_keys : bool, default True
            Whether to check if the attribute keys are valid against the
            current schema. If False, validation is skipped for performance.

        Returns
        -------
        int
            The ID of the newly added edge.

        Raises
        ------
        ValueError
            If validate_keys is True and the attributes contain invalid keys.

        Examples
        --------
        ```python
        edge_id = graph.add_edge(node1_id, node2_id, {"weight": 0.8})
        edge_id = graph.add_edge(node1_id, node2_id, {"weight": 0.9, "distance": 5.2, "confidence": 0.95})
        ```
        """
        if validate_keys:
            self._validate_attributes(attrs, self.edge_attr_keys, "edge")

        if hasattr(source_id, "item"):
            source_id = source_id.item()

        if hasattr(target_id, "item"):
            target_id = target_id.item()

        edge = self.Edge(
            source_id=source_id,
            target_id=target_id,
            **attrs,
        )

        with Session(self._engine) as session:
            session.add(edge)
            session.commit()
            edge_id = edge.edge_id

        return edge_id

    def bulk_add_edges(
        self,
        edges: list[dict[str, Any]],
        return_ids: bool = False,
    ) -> list[int] | None:
        """
        Add multiple edges to the graph efficiently.

        Provides better performance than calling add_edge multiple times by
        using SQLAlchemy's bulk insert functionality.

        Parameters
        ----------
        edges : list[dict[str, Any]]
            List of edge attribute dictionaries. Each dictionary must contain
            "source_id" and "target_id" keys, plus any additional feature keys.
        return_ids : bool
            Whether to return the IDs of the added edges.
            If False, the edges are added and the method returns None.

        Examples
        --------
        ```python
        edges = [
            {"source_id": 1, "target_id": 2, "weight": 0.8},
            {"source_id": 2, "target_id": 3, "weight": 0.9"},
        ]
        graph.bulk_add_edges(edges)
        ```

        Return
        ------
        list[int] | None
            The IDs of the added edges.
        """
        if len(edges) == 0:
            if return_ids:
                return []
            return None

        for edge in edges:
            _data_numpy_to_native(edge)

        with Session(self._engine) as session:
            if return_ids:
                result = session.execute(sa.insert(self.Edge).returning(self.Edge.edge_id), edges)
                session.commit()
                return list(result.scalars().all())
            else:
                session.execute(sa.insert(self.Edge), edges)
                session.commit()

    def add_overlap(
        self,
        source_id: int,
        target_id: int,
    ) -> int:
        """
        Add a new overlap to the graph.
        Overlapping nodes are mutually exclusive.

        Parameters
        ----------
        source_id : int
            The ID of the source node.
        target_id : int
            The ID of the target node.

        Returns
        -------
        int
            The ID of the added overlap.
        """
        overlap = self.Overlap(
            source_id=source_id,
            target_id=target_id,
        )
        with Session(self._engine) as session:
            session.add(overlap)
            session.commit()

    def bulk_add_overlaps(
        self,
        overlaps: list[list[int, 2]],
    ) -> None:
        """
        Add multiple overlaps to the graph.
        Overlapping nodes are mutually exclusive.

        Parameters
        ----------
        overlaps : list[list[int, 2]]
            The IDs of the nodes to add the overlaps for.

        See Also
        --------
        [add_overlap][tracksdata.graph.SQLGraph.add_overlap]:
            Add a single overlap to the graph.
        """
        if hasattr(overlaps, "tolist"):
            overlaps = overlaps.tolist()

        overlaps = [{"source_id": source_id, "target_id": target_id} for source_id, target_id in overlaps]
        with Session(self._engine) as session:
            session.execute(sa.insert(self.Overlap), overlaps)
            session.commit()

    def overlaps(
        self,
        node_ids: list[int] | None = None,
    ) -> list[list[int, 2]]:
        """
        Get the overlaps between the nodes in `node_ids`.
        """
        if hasattr(node_ids, "tolist"):
            node_ids = node_ids.tolist()

        with Session(self._engine) as session:
            query = session.query(self.Overlap.source_id, self.Overlap.target_id)

            if node_ids is not None:
                query = query.filter(
                    self.Overlap.source_id.in_(node_ids),
                    self.Overlap.target_id.in_(node_ids),
                )

            return [[source_id, target_id] for source_id, target_id in query.all()]

    def has_overlaps(self) -> bool:
        """
        Check if the graph has any overlaps.
        """
        with Session(self._engine) as session:
            return session.query(self.Overlap).count() > 0

    def _get_neighbors(
        self,
        node_key: str,
        neighbor_key: str,
        node_ids: list[int] | int,
        attr_keys: Sequence[str] | str | None = None,
    ) -> dict[int, pl.DataFrame] | pl.DataFrame:
        """
        Get the predecessors or successors of nodes via database joins.

        Helper method used by sucessors() and predecessors() to efficiently
        query neighbor relationships through SQL joins.

        Parameters
        ----------
        node_key : str
            The edge attribute key for the query node (e.g., "source_id").
        neighbor_key : str
            The edge attribute key for the neighbor node (e.g., "target_id").
        node_ids : list[int] | int
            The IDs of the nodes to get neighbors for.
        attr_keys : Sequence[str] | str | None, optional
            The attribute keys to retrieve for neighbor nodes. If None,
            all attributes are retrieved.

        Returns
        -------
        dict[int, pl.DataFrame] | pl.DataFrame
            If multiple node_ids are provided, returns a dictionary mapping
            each node_id to a DataFrame of its neighbors. If a single node_id
            is provided, returns the DataFrame directly.
        """
        single_node = False
        if isinstance(node_ids, int):
            node_ids = [node_ids]
            single_node = True

        if isinstance(attr_keys, str):
            attr_keys = [attr_keys]

        with Session(self._engine) as session:
            if attr_keys is None:
                # all columns
                node_columns = [self.Node]
            else:
                node_columns = [getattr(self.Node, key) for key in attr_keys]

            query = session.query(getattr(self.Edge, node_key), *node_columns)
            query = query.join(self.Edge, getattr(self.Edge, neighbor_key) == self.Node.node_id)
            query = query.filter(getattr(self.Edge, node_key).in_(node_ids))

            node_df = pl.read_database(
                query.statement,
                connection=session.connection(),
                schema_overrides=self._polars_schema_override(self.Node),
            )
            node_df = unpickle_bytes_columns(node_df)
            node_df = self._cast_array_columns(self.Node, node_df)

        if single_node:
            return node_df

        neighbors_dict = {node_id: group for (node_id,), group in node_df.group_by(node_key)}
        for node_id in node_ids:
            if node_id not in neighbors_dict:
                neighbors_dict[node_id] = pl.DataFrame(schema=node_df.schema)

        return neighbors_dict

    def successors(
        self,
        node_ids: list[int] | int,
        attr_keys: Sequence[str] | str | None = None,
    ) -> dict[int, pl.DataFrame] | pl.DataFrame:
        """
        Get the successor nodes of given nodes.

        Successors are nodes that are targets of edges originating from the
        given nodes (outgoing edges). Uses efficient SQL joins to retrieve
        successor information with their attributes in a single query.

        Parameters
        ----------
        node_ids : list[int] | int
            The IDs of the nodes to get successors for.
        attr_keys : Sequence[str] | str | None, optional
            The attribute keys to retrieve for successor nodes. If None,
            all attributes are retrieved.

        Returns
        -------
        dict[int, pl.DataFrame] | pl.DataFrame
            If a list of node_ids is provided, returns a dictionary mapping
            each node_id to a DataFrame of its successors. If a single node_id
            is provided, returns the DataFrame directly.

        Examples
        --------
        ```python
        successors_df = graph.sucessors(node_id)
        successors_dict = graph.sucessors([node1, node2, node3])
        ```
        """
        return self._get_neighbors(
            node_key=DEFAULT_ATTR_KEYS.EDGE_SOURCE,
            neighbor_key=DEFAULT_ATTR_KEYS.EDGE_TARGET,
            node_ids=node_ids,
            attr_keys=attr_keys,
        )

    def predecessors(
        self,
        node_ids: list[int] | int,
        attr_keys: Sequence[str] | str | None = None,
    ) -> dict[int, pl.DataFrame] | pl.DataFrame:
        """
        Get the predecessor nodes of given nodes.

        Predecessors are nodes that are sources of edges targeting the
        given nodes (incoming edges). Uses efficient SQL joins to retrieve
        predecessor information with their attributes in a single query.

        Parameters
        ----------
        node_ids : list[int] | int
            The IDs of the nodes to get predecessors for.
        attr_keys : Sequence[str] | str | None, optional
            The attribute keys to retrieve for predecessor nodes. If None,
            all attributes are retrieved.

        Returns
        -------
        dict[int, pl.DataFrame] | pl.DataFrame
            If a list of node_ids is provided, returns a dictionary mapping
            each node_id to a DataFrame of its predecessors. If a single node_id
            is provided, returns the DataFrame directly.

        Examples
        --------
        ```python
        predecessors_df = graph.predecessors(node_id)
        predecessors_dict = graph.predecessors([node1, node2, node3])
        ```
        """
        return self._get_neighbors(
            node_key=DEFAULT_ATTR_KEYS.EDGE_TARGET,
            neighbor_key=DEFAULT_ATTR_KEYS.EDGE_SOURCE,
            node_ids=node_ids,
            attr_keys=attr_keys,
        )

    def node_ids(self) -> list[int]:
        """
        Get the IDs of all nodes in the graph.

        Returns
        -------
        list[int]
            List of all node IDs in the graph.

        Examples
        --------
        ```python
        all_nodes = graph.node_ids()
        print(f"Graph contains {len(all_nodes)} nodes")
        ```
        """
        with Session(self._engine) as session:
            return [i for (i,) in session.query(self.Node.node_id).all()]

    def edge_ids(self) -> list[int]:
        with Session(self._engine) as session:
            return [i for (i,) in session.query(self.Edge.edge_id).all()]

    def time_points(self) -> list[int]:
        with Session(self._engine) as session:
            return [t for (t,) in session.query(self.Node.t).distinct().all()]

    def _reorder_by_indices(
        self,
        df: pl.DataFrame,
        indices: Sequence[int],
        id_key: str,
    ) -> pl.DataFrame:
        # NOTE: maybe we should avoid doing this and return the indices
        order_df = pl.DataFrame(
            {id_key: indices, "order": np.arange(0, len(indices))},
        )
        return order_df.join(df, on=id_key, how="left").drop("order")

    def _raw_query(self, query: sa.Select) -> str:
        # for some reason, the query.statement is not working with polars
        raw_query = str(query.compile(dialect=self._engine.dialect, compile_kwargs={"literal_binds": True}))
        LOG.info("Raw query:\n%s", raw_query)
        return raw_query

    def node_attrs(
        self,
        *,
        attr_keys: Sequence[str] | str | None = None,
        unpack: bool = False,
    ) -> pl.DataFrame:
        if isinstance(attr_keys, str):
            attr_keys = [attr_keys]

        with Session(self._engine) as session:
            query = sa.select(self.Node)

            if attr_keys is not None:
                # making them unique
                attr_keys = list(dict.fromkeys(attr_keys))

                query = query.with_only_columns(
                    *[getattr(self.Node, key) for key in attr_keys],
                )

<<<<<<< HEAD
        nodes_df = pl.read_database(
            self._raw_query(query),
            connection=session.connection(),
            schema_overrides=self._polars_schema_override(self.Node),
        )
        nodes_df = unpickle_bytes_columns(nodes_df)
        nodes_df = self._cast_array_columns(self.Node, nodes_df)
=======
            nodes_df = pl.read_database(
                self._raw_query(query),
                connection=session.connection(),
            )
            nodes_df = self._cast_boolean_columns(self.Node, nodes_df)
            nodes_df = unpickle_bytes_columns(nodes_df)
>>>>>>> 446b65ca

        # indices are included by default and must be removed
        if attr_keys is not None:
            nodes_df = nodes_df.select([pl.col(c) for c in attr_keys])

        if unpack:
            nodes_df = unpack_array_attrs(nodes_df)

        return nodes_df

    def edge_attrs(
        self,
        *,
        attr_keys: Sequence[str] | None = None,
        unpack: bool = False,
    ) -> pl.DataFrame:
        if isinstance(attr_keys, str):
            attr_keys = [attr_keys]

        with Session(self._engine) as session:
            query = sa.select(self.Edge)

            if attr_keys is not None:
                attr_keys = set(attr_keys)
                # we always return the source and target id by default
                attr_keys.add(DEFAULT_ATTR_KEYS.EDGE_ID)
                attr_keys.add(DEFAULT_ATTR_KEYS.EDGE_SOURCE)
                attr_keys.add(DEFAULT_ATTR_KEYS.EDGE_TARGET)
                attr_keys = list(attr_keys)

                LOG.info("Edge attribute keys: %s", attr_keys)

                query = query.with_only_columns(
                    *[getattr(self.Edge, key) for key in attr_keys],
                )

            edges_df = pl.read_database(
                self._raw_query(query),
                connection=session.connection(),
                schema_overrides=self._polars_schema_override(self.Edge),
            )
            edges_df = unpickle_bytes_columns(edges_df)
            edges_df = self._cast_array_columns(self.Edge, edges_df)

        if unpack:
            edges_df = unpack_array_attrs(edges_df)

        return edges_df

    @property
    def node_attr_keys(self) -> list[str]:
        keys = list(self.Node.__table__.columns.keys())
        return keys

    @property
    def edge_attr_keys(self) -> list[str]:
        keys = list(self.Edge.__table__.columns.keys())
        for k in [DEFAULT_ATTR_KEYS.EDGE_ID, DEFAULT_ATTR_KEYS.EDGE_SOURCE, DEFAULT_ATTR_KEYS.EDGE_TARGET]:
            keys.remove(k)
        return keys

    def _sqlalchemy_type_inference(self, default_value: Any) -> TypeEngine:
        if np.isscalar(default_value) and hasattr(default_value, "item"):
            default_value = default_value.item()

        if isinstance(default_value, float):
            return sa.Float

        # must come before integer, otherwise it will be interpreted as it
        elif isinstance(default_value, bool):
            return sa.Boolean

        elif isinstance(default_value, int):
            return sa.Integer

        elif isinstance(default_value, str):
            return sa.String

        elif isinstance(default_value, Enum):
            return sa.Enum(default_value.__class__)

        elif default_value is None or not _is_builtin(default_value):
            return sa.PickleType

        else:
            raise ValueError(f"Unsupported default value type: {type(default_value)}")

    def _add_new_column(
        self,
        table_class: type[DeclarativeBase],
        key: str,
        default_value: Any,
    ) -> None:
        sa_type = self._sqlalchemy_type_inference(default_value)

        if sa_type == sa.Boolean:
            self._boolean_columns[table_class.__tablename__][key] = pl.Boolean

        if sa_type == sa.PickleType and isinstance(default_value, np.ndarray):
            self._array_columns[table_class.__tablename__][key] = pl.Array(
                numpy_char_code_to_dtype(default_value.dtype.char), default_value.shape
            )
            default_value = blob_default(self._engine, cloudpickle.dumps(default_value))  # None

        sa_column = sa.Column(key, sa_type, default=default_value)

        str_dialect_type = sa_column.type.compile(dialect=self._engine.dialect)

        # Properly quote default values based on type
        if isinstance(default_value, str):
            quoted_default = f"'{default_value}'"
        elif default_value is None:
            quoted_default = "NULL"
        else:
            quoted_default = str(default_value)

        add_column_stmt = sa.DDL(
            f"ALTER TABLE {table_class.__table__} ADD "
            f"COLUMN {sa_column.name} {str_dialect_type} "
            f"DEFAULT {quoted_default}",
        )
        LOG.info("add %s column statement:\n'%s'", table_class.__table__, add_column_stmt)

        # create the new column in the database
        with Session(self._engine) as session:
            session.execute(add_column_stmt)
            session.commit()

        # register the new column in the Node class
        setattr(table_class, key, sa_column)
        table_class.__table__.append_column(sa_column)

    def add_node_attr_key(self, key: str, default_value: Any) -> None:
        if key in self.node_attr_keys:
            raise ValueError(f"Node attribute key {key} already exists")

        self._add_new_column(self.Node, key, default_value)

    def add_edge_attr_key(self, key: str, default_value: Any) -> None:
        if key in self.edge_attr_keys:
            raise ValueError(f"Edge attribute key {key} already exists")

        self._add_new_column(self.Edge, key, default_value)

    @property
    def num_edges(self) -> int:
        with Session(self._engine) as session:
            return int(session.query(self.Edge).count())

    @property
    def num_nodes(self) -> int:
        with Session(self._engine) as session:
            return int(session.query(self.Node).count())

    def _update_table(
        self,
        table_class: type[DeclarativeBase],
        ids: Sequence[int] | None,
        id_key: str,
        attrs: dict[str, Any],
    ) -> None:
        if ids is not None:
            if len(ids) == 0:
                LOG.info("No ids to update, skipping")
                return

            if hasattr(ids, "tolist"):
                ids = ids.tolist()

        # Handle array values with bulk_update_mappings
        attrs = attrs.copy()
        _data_numpy_to_native(attrs)

        # specialized case for scalar values - use simple bulk update
        if all(np.isscalar(v) for v in attrs.values()):
            LOG.info("update %s table with scalar values: %s", table_class.__table__, attrs)

            with Session(self._engine) as session:
                query = session.query(table_class)
                if ids is not None:
                    query = query.filter(getattr(table_class, id_key).in_(ids))
                query.update(attrs)
                session.commit()

            return

        if ids is None:
            raise ValueError("`ids` must be provided to update with variable values.")

        # Prepare values for bulk update
        update_data = []

        for k, v in attrs.items():
            if np.isscalar(v):
                # Convert scalar to list of same length as ids
                attrs[k] = [v] * len(ids)
            else:
                if hasattr(v, "tolist"):
                    attrs[k] = v.tolist()

                # Validate length matches ids
                if len(attrs[k]) != len(ids):
                    raise ValueError(f"Length mismatch: {len(attrs[k])} values for {len(ids)} {id_key}s")

        # Create list of dictionaries for bulk update (simple primary key)
        for i, row_id in enumerate(ids):
            row_data = {id_key: row_id}

            # Add the attribute updates
            for k, v_list in attrs.items():
                row_data[k] = v_list[i]
            update_data.append(row_data)

        LOG.info("update %s table with %d rows", table_class.__table__, len(update_data))
        LOG.info("update data sample: %s", update_data[:2])

        with Session(self._engine) as session:
            session.execute(sa.update(table_class), update_data)
            session.commit()

    def update_node_attrs(
        self,
        *,
        attrs: dict[str, Any],
        node_ids: Sequence[int] | None = None,
    ) -> None:
        if "t" in attrs:
            raise ValueError("Node attribute 't' cannot be updated.")

        self._update_table(self.Node, node_ids, DEFAULT_ATTR_KEYS.NODE_ID, attrs)

    def update_edge_attrs(
        self,
        *,
        attrs: dict[str, Any],
        edge_ids: Sequence[int] | None = None,
    ) -> None:
        self._update_table(self.Edge, edge_ids, DEFAULT_ATTR_KEYS.EDGE_ID, attrs)

    def assign_track_ids(
        self,
        output_key: str = DEFAULT_ATTR_KEYS.TRACK_ID,
        reset: bool = True,
        track_id_offset: int | None = None,
        node_ids: list[int] | None = None,
    ) -> rx.PyDiGraph:
        if node_ids is not None:
            track_node_ids = list(set(self.tracklet_nodes(node_ids)))
        else:
            track_node_ids = None
        if output_key in self.node_attr_keys:
            node_attr_keys = [output_key]
        else:
            node_attr_keys = []

        return (
            self.filter(node_ids=track_node_ids)
            .subgraph(node_attr_keys=node_attr_keys)
            .assign_track_ids(
                output_key=output_key,
                reset=reset,
                track_id_offset=track_id_offset,
            )
        )

    def _get_degree(
        self,
        node_ids: list[int] | int | None,
        node_key: str,
    ) -> list[int] | int:
        if isinstance(node_ids, int):
            with Session(self._engine) as session:
                query = (
                    session.query(
                        getattr(self.Edge, node_key),
                    )
                    .filter(getattr(self.Edge, node_key) == node_ids)
                    .count()
                )
            return int(query)

        with Session(self._engine) as session:
            # get the number of edges for each using group by and count
            node_id_col = getattr(self.Edge, node_key)
            query = session.query(node_id_col, sa.func.count(node_id_col)).group_by(node_id_col)
            if node_ids is not None:
                query = query.filter(node_id_col.in_(node_ids))
            degree = dict(query.all())

        if node_ids is None:
            # this is necessary to make sure it's the same order as node_ids
            return [degree.get(node_id, 0) for node_id in self.node_ids()]

        return [degree.get(node_id, 0) for node_id in node_ids]

    def in_degree(self, node_ids: list[int] | int | None = None) -> list[int] | int:
        """
        Get the in-degree of a list of nodes.
        """
        return self._get_degree(node_ids, DEFAULT_ATTR_KEYS.EDGE_TARGET)

    def out_degree(self, node_ids: list[int] | int | None = None) -> list[int] | int:
        """
        Get the out-degree of a list of nodes.
        """
        return self._get_degree(node_ids, DEFAULT_ATTR_KEYS.EDGE_SOURCE)

    def __getstate__(self) -> dict:
        data_dict = self.__dict__.copy()
        for k in ["Base", "Node", "Edge", "Overlap", "_engine"]:
            del data_dict[k]
        return data_dict

    def __setstate__(self, state: dict) -> None:
        self.__dict__.update(state)
        # recreate deleted objects
        self._engine = sa.create_engine(self._url, **self._engine_kwargs)
        self._define_schema(overwrite=False)

    def tracklet_graph(
        self,
        track_id_key: str = DEFAULT_ATTR_KEYS.TRACK_ID,
        ignore_track_id: int | None = None,
    ) -> rx.PyDiGraph:
        """
        Create a compressed tracklet graph where each node is a tracklet
        and each edge is a transition between tracklets.

        IMPORTANT:
        rx.PyDiGraph does not allow arbitrary indices, so we use the tracklet ids as node values.
        And edge values are the tuple of source and target tracklet ids.

        Parameters
        ----------
        track_id_key : str
            The key of the track id attribute.
        ignore_track_id : int | None
            The track id to ignore. If None, all track ids are used.

        Returns
        -------
        rx.PyDiGraph
            A compressed tracklet graph.
        """

        if track_id_key not in self.node_attr_keys:
            raise ValueError(f"Track id key '{track_id_key}' not found in graph. Expected '{self.node_attr_keys}'")

        with Session(self._engine) as session:
            node_query = sa.select(getattr(self.Node, track_id_key)).distinct()

            SourceNode = aliased(self.Node)
            TargetNode = aliased(self.Node)

            edge_query = (
                sa.select(
                    getattr(self.Edge, DEFAULT_ATTR_KEYS.EDGE_SOURCE),
                    getattr(self.Edge, DEFAULT_ATTR_KEYS.EDGE_TARGET),
                )
                .join(
                    SourceNode,
                    SourceNode.node_id == self.Edge.source_id,
                )
                .join(
                    TargetNode,
                    TargetNode.node_id == self.Edge.target_id,
                )
                .filter(
                    getattr(SourceNode, track_id_key) != getattr(TargetNode, track_id_key),
                )
            )

            if ignore_track_id is not None:
                node_query = node_query.filter(getattr(self.Node, track_id_key) != ignore_track_id)
                edge_query = edge_query.filter(
                    getattr(SourceNode, track_id_key) != ignore_track_id,
                    getattr(TargetNode, track_id_key) != ignore_track_id,
                )

            edge_query = edge_query.with_only_columns(
                getattr(SourceNode, track_id_key).label("source_track_id"),
                getattr(TargetNode, track_id_key).label("target_track_id"),
            )

            nodes_df = pl.read_database(
                self._raw_query(node_query),
                connection=session.connection(),
            )

            edges_df = pl.read_database(
                self._raw_query(edge_query),
                connection=session.connection(),
            )

        graph = rx.PyDiGraph()
        tracklet_ids = nodes_df[track_id_key].to_list()
        tracklet_id_to_rx = dict(zip(tracklet_ids, graph.add_nodes_from(tracklet_ids), strict=False))
        graph.add_edges_from(
            zip(
                edges_df["source_track_id"].map_elements(tracklet_id_to_rx.__getitem__, return_dtype=int).to_list(),
                edges_df["target_track_id"].map_elements(tracklet_id_to_rx.__getitem__, return_dtype=int).to_list(),
                zip(edges_df["source_track_id"].to_list(), edges_df["target_track_id"].to_list(), strict=False),
                strict=True,
            )
        )

        return graph

    def has_edge(self, source_id: int, target_id: int) -> bool:
        """
        Check if the graph has an edge between two nodes.
        """
        with Session(self._engine) as session:
            return (
                session.query(self.Edge)
                .filter(self.Edge.source_id == source_id, self.Edge.target_id == target_id)
                .count()
                > 0
            )

    def edge_id(self, source_id: int, target_id: int) -> int:
        """
        Return the edge id between two nodes.
        """
        with Session(self._engine) as session:
            edge_id = (
                session.query(self.Edge.edge_id)
                .filter(self.Edge.source_id == source_id, self.Edge.target_id == target_id)
                .scalar()
            )
            if edge_id is None:
                raise ValueError(f"Edge {source_id}->{target_id} does not exist in the graph.")
            return edge_id

    def remove_edge(
        self,
        source_id: int | None = None,
        target_id: int | None = None,
        *,
        edge_id: int | None = None,
    ) -> None:
        """
        Remove an edge from the graph either by its ID or by its endpoints.
        """
        with Session(self._engine) as session:
            if edge_id is None:
                if source_id is None or target_id is None:
                    raise ValueError("Provide either edge_id or both source_id and target_id.")
                deleted = (
                    session.query(self.Edge)
                    .filter(self.Edge.source_id == source_id, self.Edge.target_id == target_id)
                    .delete()
                )
                if not deleted:
                    raise ValueError(f"Edge {source_id}->{target_id} does not exist in the graph.")
            else:
                deleted = session.query(self.Edge).filter(self.Edge.edge_id == edge_id).delete()
                if not deleted:
                    raise ValueError(f"Edge {edge_id} does not exist in the graph.")
            session.commit()<|MERGE_RESOLUTION|>--- conflicted
+++ resolved
@@ -1162,22 +1162,13 @@
                     *[getattr(self.Node, key) for key in attr_keys],
                 )
 
-<<<<<<< HEAD
-        nodes_df = pl.read_database(
-            self._raw_query(query),
-            connection=session.connection(),
-            schema_overrides=self._polars_schema_override(self.Node),
-        )
-        nodes_df = unpickle_bytes_columns(nodes_df)
-        nodes_df = self._cast_array_columns(self.Node, nodes_df)
-=======
             nodes_df = pl.read_database(
                 self._raw_query(query),
                 connection=session.connection(),
+                schema_overrides=self._polars_schema_override(self.Node),
             )
-            nodes_df = self._cast_boolean_columns(self.Node, nodes_df)
             nodes_df = unpickle_bytes_columns(nodes_df)
->>>>>>> 446b65ca
+            nodes_df = self._cast_array_columns(self.Node, nodes_df)
 
         # indices are included by default and must be removed
         if attr_keys is not None:
