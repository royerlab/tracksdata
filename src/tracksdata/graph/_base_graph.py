--- conflicted
+++ resolved
@@ -1140,69 +1140,6 @@
 
         return graph
 
-<<<<<<< HEAD
-    def __getitem__(self, node_id: int) -> "NodeInterface":
-        """
-        Helper method to interact with a single node.
-
-        Parameters
-        ----------
-        node_id : int
-            The id of the node to interact with.
-
-        Returns
-        -------
-        NodeInterface
-            A node interface for the given node id.
-        """
-
-        if not isinstance(node_id, int):
-            raise ValueError(f"graph index must be a integer, found '{node_id}' of type {type(node_id)}")
-        return NodeInterface(self, node_id)
-
-
-class NodeInterface:
-    """
-    Helper class to interact with a single node.
-
-    Parameters
-    ----------
-    graph : BaseGraph
-        The graph to interact with.
-    node_id : int
-        The id of the node to interact with.
-
-    See Also
-    --------
-    [BaseGraph][tracksdata.graph.BaseGraph] The base graph class.
-    """
-
-    def __init__(self, graph: BaseGraph, node_id: int):
-        self._graph = graph
-        self._node_id = node_id
-
-    def __getitem__(self, key: str) -> Any:
-        return self._graph.filter(node_ids=[self._node_id]).node_attrs(attr_keys=[key])[key].item()
-
-    def __setitem__(self, key: str, value: Any) -> None:
-        return self._graph.update_node_attrs(attrs={key: value}, node_ids=[self._node_id])
-
-    def __str__(self) -> str:
-        node_attr = self._graph.filter(node_ids=[self._node_id]).node_attrs()
-        return str(node_attr)
-
-    def __repr__(self) -> str:
-        return str(self)
-
-    def to_dict(self) -> dict[str, Any]:
-        data = (
-            self._graph.filter(node_ids=[self._node_id])
-            .node_attrs()
-            .drop(DEFAULT_ATTR_KEYS.NODE_ID)
-            .rows(named=True)[0]
-        )
-        return data
-=======
     @classmethod
     def from_geff(
         cls: type[T],
@@ -1328,4 +1265,65 @@
         """
         Return the edge id between two nodes.
         """
->>>>>>> a1cd2c33
+
+    def __getitem__(self, node_id: int) -> "NodeInterface":
+        """
+        Helper method to interact with a single node.
+
+        Parameters
+        ----------
+        node_id : int
+            The id of the node to interact with.
+
+        Returns
+        -------
+        NodeInterface
+            A node interface for the given node id.
+        """
+
+        if not isinstance(node_id, int):
+            raise ValueError(f"graph index must be a integer, found '{node_id}' of type {type(node_id)}")
+        return NodeInterface(self, node_id)
+
+
+class NodeInterface:
+    """
+    Helper class to interact with a single node.
+
+    Parameters
+    ----------
+    graph : BaseGraph
+        The graph to interact with.
+    node_id : int
+        The id of the node to interact with.
+
+    See Also
+    --------
+    [BaseGraph][tracksdata.graph.BaseGraph] The base graph class.
+    """
+
+    def __init__(self, graph: BaseGraph, node_id: int):
+        self._graph = graph
+        self._node_id = node_id
+
+    def __getitem__(self, key: str) -> Any:
+        return self._graph.filter(node_ids=[self._node_id]).node_attrs(attr_keys=[key])[key].item()
+
+    def __setitem__(self, key: str, value: Any) -> None:
+        return self._graph.update_node_attrs(attrs={key: value}, node_ids=[self._node_id])
+
+    def __str__(self) -> str:
+        node_attr = self._graph.filter(node_ids=[self._node_id]).node_attrs()
+        return str(node_attr)
+
+    def __repr__(self) -> str:
+        return str(self)
+
+    def to_dict(self) -> dict[str, Any]:
+        data = (
+            self._graph.filter(node_ids=[self._node_id])
+            .node_attrs()
+            .drop(DEFAULT_ATTR_KEYS.NODE_ID)
+            .rows(named=True)[0]
+        )
+        return data