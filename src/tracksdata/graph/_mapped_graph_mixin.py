--- conflicted
+++ resolved
@@ -248,7 +248,6 @@
         """
         return list(self._local_to_external.keys())
 
-<<<<<<< HEAD
     def has_node(self, node_id: int) -> bool:
         """
         Check if the graph has a node with the given id.
@@ -272,10 +271,9 @@
             return False
 
         return self.rx_graph.has_edge(source_id, target_id)
-=======
+
     def edge_list(self) -> list[list[int, int]]:
         """
         Get the edge list of the graph.
         """
-        return self._vectorized_map_to_external(self.rx_graph.edge_list()).tolist()
->>>>>>> b35a0f11
+        return self._vectorized_map_to_external(self.rx_graph.edge_list()).tolist()