--- conflicted
+++ resolved
@@ -429,11 +429,7 @@
             return pl.DataFrame({key: [] for key in attr_keys})
 
         # making them unique
-<<<<<<< HEAD
-        attr_keys = list(set(attr_keys))
-=======
-        feature_keys = list(dict.fromkeys(feature_keys))
->>>>>>> 9dd8f7c2
+        attr_keys = list(dict.fromkeys(attr_keys))
 
         # Create columns directly instead of building intermediate dictionaries
         columns = {key: [] for key in attr_keys}
@@ -487,13 +483,8 @@
         if attr_keys is None:
             attr_keys = self.edge_attr_keys
 
-<<<<<<< HEAD
         attr_keys = [DEFAULT_ATTR_KEYS.EDGE_ID, *attr_keys]
-        attr_keys = list(set(attr_keys))
-=======
-        feature_keys = [DEFAULT_ATTR_KEYS.EDGE_ID, *feature_keys]
-        feature_keys = list(dict.fromkeys(feature_keys))
->>>>>>> 9dd8f7c2
+        attr_keys = list(dict.fromkeys(attr_keys))
 
         if node_ids is None:
             rx_graph = self.rx_graph
